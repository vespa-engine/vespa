// Copyright Vespa.ai. Licensed under the terms of the Apache 2.0 license. See LICENSE in the project root.
package com.yahoo.config.application.api;

import java.util.Optional;

/**
 * Ids of validations that can be overridden
 *
 * @author bratseth
 */
public enum ValidationId {

<<<<<<< HEAD
    accessControl("access-control", "For internal use, used in zones where there should be no access-control"),
    certificateRemoval("certificate-removal", "Remove data plane certificates"),
    clusterSizeReduction("cluster-size-reduction", "NOT USED"), // TODO: Remove on Vespa 9
    configModelVersionMismatch("config-model-version-mismatch", "For internal use, allow using config models for a different Vespa version"),
    contentClusterRemoval("content-cluster-removal", "Removal (or id change) of content clusters"),
    contentTypeRemoval("schema-removal", "Removal of a schema causes deletion of all documents"),
    deploymentRemoval("deployment-removal", "Removal of production zones from deployment.xml"),
    fieldTypeChange("field-type-change", "Field type changes"),
    globalDocumentChange("global-document-change", "Changing global attribute for document types in content clusters"),
    globalEndpointChange("global-endpoint-change", "Changing global endpoints"),
    hnswSettingsChange("hnsw-settings-change", "Changes to hnsw index settings"),
    indexingChange("indexing-change", "Changing what tokens are expected and stored in field indexes"),
    indexModeChange("indexing-mode-change", "Changing the index mode (streaming, indexed, store-only) of documents"),
    pagedSettingRemoval("paged-setting-removal", "Removing paged for an attribute. May cause content nodes to run out of memory"),
    redundancyIncrease("redundancy-increase", "Not in use"), // TODO: Remove on Vespa 9
    redundancyOne("redundancy-one", "Setting redundancy=1 requires a validation override on first deployment"),
    resourcesReduction("resources-reduction", "Large reductions in node resources (> 50% of the current max total resources)"),
    skipOldConfigModels("skip-old-config-models", "For internal use, skip building old config models"),
    tensorTypeChange("tensor-type-change", "NOT USED"), // TODO: Remove on Vespa 9
    zoneEndpointChange("zone-endpoint-change", "Changing zone (possibly private) endpoint settings");
=======
    indexingChange("indexing-change"), // Changing what tokens are expected and stored in field indexes
    indexModeChange("indexing-mode-change"), // Changing the index mode (streaming, indexed, store-only) of documents 
    fieldTypeChange("field-type-change"), // Field type changes
    clusterSizeReduction("cluster-size-reduction"), // NOT USED. TODO: Remove on Vespa 9
    tensorTypeChange("tensor-type-change"), // // NOT USED. TODO: Remove on Vespa 9
    resourcesReduction("resources-reduction"), // Large reductions in node resources (> 50% of the current max total resources)
    contentTypeRemoval("schema-removal"), // Removal of a schema (causes deletion of all documents)
    contentClusterRemoval("content-cluster-removal"), // Removal (or id change) of content clusters
    deploymentRemoval("deployment-removal"), // Removal of production zones from deployment.xml
    globalDocumentChange("global-document-change"), // Changing global attribute for document types in content clusters
    configModelVersionMismatch("config-model-version-mismatch"), // Internal use
    skipOldConfigModels("skip-old-config-models"), // Internal use
    accessControl("access-control"), // Internal use, used in zones where there should be no access-control
    globalEndpointChange("global-endpoint-change"), // Changing global endpoints
    zoneEndpointChange("zone-endpoint-change"), // Changing zone (possibly private) endpoint settings
    redundancyOne("redundancy-one"), // redundancy=1 requires a validation override on first deployment
    pagedSettingRemoval("paged-setting-removal"), // May cause content nodes to run out of memory
    certificateRemoval("certificate-removal"), // Remove data plane certificates
    hnswSettingsChange("hnsw-settings-change"),
    dataPlaneTokenEndpointRemoval("data-plane-token-removal"),

    @Deprecated
    redundancyIncrease("redundancy-increase"); // Not in use. TODO: Remove on Vespa 9
>>>>>>> 5dbbec4b

    private final String id;
    private final String description;

    ValidationId(String id, String description) {
        this.id = id;
        this.description = description;
    }

    public String value() { return id; }

    public String description() { return description; }

    @Override
    public String toString() { return id; }

    /**
     * Returns the validation id from this string.
     * Use this instead of valueOf to match string on the (canonical) dash-separated form.
     *
     * @return the matching validation id or empty if none
     */
    public static Optional<ValidationId> from(String id) {
        // ToDo: Vespa 9 remove support for content-type-removal
        if ("content-type-removal".equals(id)) return from("schema-removal");

        for (ValidationId candidate : ValidationId.values())
            if (id.equals(candidate.toString())) return Optional.of(candidate);
        return Optional.empty();
    }

}<|MERGE_RESOLUTION|>--- conflicted
+++ resolved
@@ -10,13 +10,13 @@
  */
 public enum ValidationId {
 
-<<<<<<< HEAD
     accessControl("access-control", "For internal use, used in zones where there should be no access-control"),
     certificateRemoval("certificate-removal", "Remove data plane certificates"),
     clusterSizeReduction("cluster-size-reduction", "NOT USED"), // TODO: Remove on Vespa 9
     configModelVersionMismatch("config-model-version-mismatch", "For internal use, allow using config models for a different Vespa version"),
     contentClusterRemoval("content-cluster-removal", "Removal (or id change) of content clusters"),
     contentTypeRemoval("schema-removal", "Removal of a schema causes deletion of all documents"),
+    dataPlaneTokenEndpointRemoval("data-plane-token-removal", "Remove data plane token"),
     deploymentRemoval("deployment-removal", "Removal of production zones from deployment.xml"),
     fieldTypeChange("field-type-change", "Field type changes"),
     globalDocumentChange("global-document-change", "Changing global attribute for document types in content clusters"),
@@ -31,31 +31,6 @@
     skipOldConfigModels("skip-old-config-models", "For internal use, skip building old config models"),
     tensorTypeChange("tensor-type-change", "NOT USED"), // TODO: Remove on Vespa 9
     zoneEndpointChange("zone-endpoint-change", "Changing zone (possibly private) endpoint settings");
-=======
-    indexingChange("indexing-change"), // Changing what tokens are expected and stored in field indexes
-    indexModeChange("indexing-mode-change"), // Changing the index mode (streaming, indexed, store-only) of documents 
-    fieldTypeChange("field-type-change"), // Field type changes
-    clusterSizeReduction("cluster-size-reduction"), // NOT USED. TODO: Remove on Vespa 9
-    tensorTypeChange("tensor-type-change"), // // NOT USED. TODO: Remove on Vespa 9
-    resourcesReduction("resources-reduction"), // Large reductions in node resources (> 50% of the current max total resources)
-    contentTypeRemoval("schema-removal"), // Removal of a schema (causes deletion of all documents)
-    contentClusterRemoval("content-cluster-removal"), // Removal (or id change) of content clusters
-    deploymentRemoval("deployment-removal"), // Removal of production zones from deployment.xml
-    globalDocumentChange("global-document-change"), // Changing global attribute for document types in content clusters
-    configModelVersionMismatch("config-model-version-mismatch"), // Internal use
-    skipOldConfigModels("skip-old-config-models"), // Internal use
-    accessControl("access-control"), // Internal use, used in zones where there should be no access-control
-    globalEndpointChange("global-endpoint-change"), // Changing global endpoints
-    zoneEndpointChange("zone-endpoint-change"), // Changing zone (possibly private) endpoint settings
-    redundancyOne("redundancy-one"), // redundancy=1 requires a validation override on first deployment
-    pagedSettingRemoval("paged-setting-removal"), // May cause content nodes to run out of memory
-    certificateRemoval("certificate-removal"), // Remove data plane certificates
-    hnswSettingsChange("hnsw-settings-change"),
-    dataPlaneTokenEndpointRemoval("data-plane-token-removal"),
-
-    @Deprecated
-    redundancyIncrease("redundancy-increase"); // Not in use. TODO: Remove on Vespa 9
->>>>>>> 5dbbec4b
 
     private final String id;
     private final String description;
