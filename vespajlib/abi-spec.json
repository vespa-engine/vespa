{
  "com.yahoo.data.access.ArrayTraverser" : {
    "superClass" : "java.lang.Object",
    "interfaces" : [ ],
    "attributes" : [
      "public",
      "interface",
      "abstract"
    ],
    "methods" : [
      "public abstract void entry(int, com.yahoo.data.access.Inspector)"
    ],
    "fields" : [ ]
  },
  "com.yahoo.data.access.Inspectable" : {
    "superClass" : "java.lang.Object",
    "interfaces" : [ ],
    "attributes" : [
      "public",
      "interface",
      "abstract"
    ],
    "methods" : [
      "public abstract com.yahoo.data.access.Inspector inspect()"
    ],
    "fields" : [ ]
  },
  "com.yahoo.data.access.Inspector" : {
    "superClass" : "java.lang.Object",
    "interfaces" : [
      "com.yahoo.data.access.Inspectable"
    ],
    "attributes" : [
      "public",
      "interface",
      "abstract"
    ],
    "methods" : [
      "public abstract boolean valid()",
      "public abstract com.yahoo.data.access.Type type()",
      "public abstract int entryCount()",
      "public abstract int fieldCount()",
      "public abstract boolean asBool()",
      "public abstract long asLong()",
      "public abstract double asDouble()",
      "public abstract java.lang.String asString()",
      "public abstract byte[] asUtf8()",
      "public abstract byte[] asData()",
      "public abstract boolean asBool(boolean)",
      "public abstract long asLong(long)",
      "public abstract double asDouble(double)",
      "public abstract java.lang.String asString(java.lang.String)",
      "public abstract byte[] asUtf8(byte[])",
      "public abstract byte[] asData(byte[])",
      "public abstract void traverse(com.yahoo.data.access.ArrayTraverser)",
      "public abstract void traverse(com.yahoo.data.access.ObjectTraverser)",
      "public abstract com.yahoo.data.access.Inspector entry(int)",
      "public abstract com.yahoo.data.access.Inspector field(java.lang.String)",
      "public abstract java.lang.Iterable entries()",
      "public abstract java.lang.Iterable fields()"
    ],
    "fields" : [ ]
  },
  "com.yahoo.data.access.ObjectTraverser" : {
    "superClass" : "java.lang.Object",
    "interfaces" : [ ],
    "attributes" : [
      "public",
      "interface",
      "abstract"
    ],
    "methods" : [
      "public abstract void field(java.lang.String, com.yahoo.data.access.Inspector)"
    ],
    "fields" : [ ]
  },
  "com.yahoo.data.access.Type" : {
    "superClass" : "java.lang.Enum",
    "interfaces" : [ ],
    "attributes" : [
      "public",
      "final",
      "enum"
    ],
    "methods" : [
      "public static com.yahoo.data.access.Type[] values()",
      "public static com.yahoo.data.access.Type valueOf(java.lang.String)"
    ],
    "fields" : [
      "public static final enum com.yahoo.data.access.Type EMPTY",
      "public static final enum com.yahoo.data.access.Type BOOL",
      "public static final enum com.yahoo.data.access.Type LONG",
      "public static final enum com.yahoo.data.access.Type DOUBLE",
      "public static final enum com.yahoo.data.access.Type STRING",
      "public static final enum com.yahoo.data.access.Type DATA",
      "public static final enum com.yahoo.data.access.Type ARRAY",
      "public static final enum com.yahoo.data.access.Type OBJECT"
    ]
  },
  "com.yahoo.data.access.simple.JsonRender$StringEncoder" : {
    "superClass" : "java.lang.Object",
    "interfaces" : [
      "com.yahoo.data.access.ArrayTraverser",
      "com.yahoo.data.access.ObjectTraverser"
    ],
    "attributes" : [
      "public"
    ],
    "methods" : [
      "public void <init>(java.lang.StringBuilder, boolean)",
      "public void encode(com.yahoo.data.access.Inspector)",
      "protected void encodeEMPTY()",
      "protected void encodeBOOL(boolean)",
      "protected void encodeLONG(long)",
      "protected void encodeDOUBLE(double)",
      "protected void encodeSTRING(java.lang.String)",
      "protected void encodeDATA(byte[])",
      "protected void encodeARRAY(com.yahoo.data.access.Inspector)",
      "protected void encodeOBJECT(com.yahoo.data.access.Inspector)",
      "public void entry(int, com.yahoo.data.access.Inspector)",
      "public void field(java.lang.String, com.yahoo.data.access.Inspector)",
      "public java.lang.StringBuilder target()"
    ],
    "fields" : [ ]
  },
  "com.yahoo.data.access.simple.JsonRender" : {
    "superClass" : "java.lang.Object",
    "interfaces" : [ ],
    "attributes" : [
      "public",
      "final"
    ],
    "methods" : [
      "public void <init>()",
      "public static java.lang.StringBuilder render(com.yahoo.data.access.Inspectable, java.lang.StringBuilder, boolean)",
      "public static java.lang.StringBuilder render(com.yahoo.data.access.Inspectable, com.yahoo.data.access.simple.JsonRender$StringEncoder)"
    ],
    "fields" : [ ]
  },
  "com.yahoo.data.access.simple.Value$ArrayValue" : {
    "superClass" : "com.yahoo.data.access.simple.Value",
    "interfaces" : [ ],
    "attributes" : [
      "public"
    ],
    "methods" : [
      "public void <init>()",
      "public void <init>(int)",
      "public boolean valid()",
      "public com.yahoo.data.access.Type type()",
      "public int entryCount()",
      "public com.yahoo.data.access.Inspector entry(int)",
      "public void traverse(com.yahoo.data.access.ArrayTraverser)",
      "public java.lang.Iterable entries()",
      "public com.yahoo.data.access.simple.Value$ArrayValue add(com.yahoo.data.access.Inspector)",
      "public com.yahoo.data.access.simple.Value$ArrayValue add(java.lang.String)",
      "public com.yahoo.data.access.simple.Value$ArrayValue add(long)",
      "public com.yahoo.data.access.simple.Value$ArrayValue add(int)",
      "public com.yahoo.data.access.simple.Value$ArrayValue add(double)"
    ],
    "fields" : [ ]
  },
  "com.yahoo.data.access.simple.Value$BoolValue" : {
    "superClass" : "com.yahoo.data.access.simple.Value",
    "interfaces" : [ ],
    "attributes" : [
      "public"
    ],
    "methods" : [
      "public void <init>(boolean)",
      "public boolean valid()",
      "public com.yahoo.data.access.Type type()",
      "public boolean asBool()",
      "public boolean asBool(boolean)"
    ],
    "fields" : [ ]
  },
  "com.yahoo.data.access.simple.Value$DataValue" : {
    "superClass" : "com.yahoo.data.access.simple.Value",
    "interfaces" : [ ],
    "attributes" : [
      "public"
    ],
    "methods" : [
      "public void <init>(byte[])",
      "public boolean valid()",
      "public com.yahoo.data.access.Type type()",
      "public byte[] asData()",
      "public byte[] asData(byte[])"
    ],
    "fields" : [ ]
  },
  "com.yahoo.data.access.simple.Value$DoubleValue" : {
    "superClass" : "com.yahoo.data.access.simple.Value",
    "interfaces" : [ ],
    "attributes" : [
      "public"
    ],
    "methods" : [
      "public void <init>(double)",
      "public boolean valid()",
      "public com.yahoo.data.access.Type type()",
      "public double asDouble()",
      "public long asLong()",
      "public double asDouble(double)",
      "public long asLong(long)"
    ],
    "fields" : [ ]
  },
  "com.yahoo.data.access.simple.Value$EmptyValue" : {
    "superClass" : "com.yahoo.data.access.simple.Value",
    "interfaces" : [ ],
    "attributes" : [
      "public"
    ],
    "methods" : [
      "public void <init>()",
      "public boolean valid()",
      "public boolean asBool()",
      "public long asLong()",
      "public double asDouble()",
      "public java.lang.String asString()",
      "public byte[] asUtf8()",
      "public byte[] asData()"
    ],
    "fields" : [ ]
  },
  "com.yahoo.data.access.simple.Value$LongValue" : {
    "superClass" : "com.yahoo.data.access.simple.Value",
    "interfaces" : [ ],
    "attributes" : [
      "public"
    ],
    "methods" : [
      "public void <init>(long)",
      "public boolean valid()",
      "public com.yahoo.data.access.Type type()",
      "public long asLong()",
      "public double asDouble()",
      "public long asLong(long)",
      "public double asDouble(double)"
    ],
    "fields" : [ ]
  },
  "com.yahoo.data.access.simple.Value$ObjectValue" : {
    "superClass" : "com.yahoo.data.access.simple.Value",
    "interfaces" : [ ],
    "attributes" : [
      "public"
    ],
    "methods" : [
      "public void <init>()",
      "public boolean valid()",
      "public com.yahoo.data.access.Type type()",
      "public int fieldCount()",
      "public com.yahoo.data.access.Inspector field(java.lang.String)",
      "public void traverse(com.yahoo.data.access.ObjectTraverser)",
      "public java.lang.Iterable fields()",
      "public com.yahoo.data.access.simple.Value$ObjectValue put(java.lang.String, com.yahoo.data.access.Inspector)",
      "public com.yahoo.data.access.simple.Value$ObjectValue put(java.lang.String, java.lang.String)",
      "public com.yahoo.data.access.simple.Value$ObjectValue put(java.lang.String, long)",
      "public com.yahoo.data.access.simple.Value$ObjectValue put(java.lang.String, int)",
      "public com.yahoo.data.access.simple.Value$ObjectValue put(java.lang.String, double)"
    ],
    "fields" : [ ]
  },
  "com.yahoo.data.access.simple.Value$StringValue" : {
    "superClass" : "com.yahoo.data.access.simple.Value",
    "interfaces" : [ ],
    "attributes" : [
      "public"
    ],
    "methods" : [
      "public void <init>(java.lang.String)",
      "public void <init>(byte[])",
      "public boolean valid()",
      "public com.yahoo.data.access.Type type()",
      "public java.lang.String asString()",
      "public java.lang.String asString(java.lang.String)",
      "public byte[] asUtf8()",
      "public byte[] asUtf8(byte[])"
    ],
    "fields" : [ ]
  },
  "com.yahoo.data.access.simple.Value" : {
    "superClass" : "java.lang.Object",
    "interfaces" : [
      "com.yahoo.data.access.Inspector"
    ],
    "attributes" : [
      "public"
    ],
    "methods" : [
      "public void <init>()",
      "public static com.yahoo.data.access.Inspector empty()",
      "public static com.yahoo.data.access.Inspector invalid()",
      "public com.yahoo.data.access.Inspector inspect()",
      "public boolean valid()",
      "public com.yahoo.data.access.Type type()",
      "public int entryCount()",
      "public int fieldCount()",
      "public boolean asBool()",
      "public long asLong()",
      "public double asDouble()",
      "public java.lang.String asString()",
      "public byte[] asUtf8()",
      "public byte[] asData()",
      "public boolean asBool(boolean)",
      "public long asLong(long)",
      "public double asDouble(double)",
      "public java.lang.String asString(java.lang.String)",
      "public byte[] asUtf8(byte[])",
      "public byte[] asData(byte[])",
      "public void traverse(com.yahoo.data.access.ArrayTraverser)",
      "public void traverse(com.yahoo.data.access.ObjectTraverser)",
      "public com.yahoo.data.access.Inspector entry(int)",
      "public com.yahoo.data.access.Inspector field(java.lang.String)",
      "public java.lang.Iterable entries()",
      "public java.lang.Iterable fields()",
      "public java.lang.StringBuilder writeJson(java.lang.StringBuilder)",
      "public java.lang.String toJson()",
      "public java.lang.String toString()"
    ],
    "fields" : [ ]
  },
  "com.yahoo.io.reader.NamedReader" : {
    "superClass" : "java.io.Reader",
    "interfaces" : [ ],
    "attributes" : [
      "public"
    ],
    "methods" : [
      "public void <init>(java.lang.String, java.io.Reader)",
      "public java.lang.String getName()",
      "public java.io.Reader getReader()",
      "public int hashCode()",
      "public boolean equals(java.lang.Object)",
      "public java.lang.String toString()",
<<<<<<< HEAD
=======
      "public static java.io.Reader of(java.lang.CharSequence)",
      "public static java.io.Reader nullReader()",
>>>>>>> 67d6758a
      "public int read(java.nio.CharBuffer)",
      "public int read()",
      "public int read(char[])",
      "public int read(char[], int, int)",
      "public long skip(long)",
      "public boolean ready()",
      "public boolean markSupported()",
      "public void mark(int)",
      "public void reset()",
      "public void close()",
      "public long transferTo(java.io.Writer)",
      "public static void closeAll(java.util.List)",
      "public static java.io.Reader nullReader()"
    ],
    "fields" : [ ]
  },
  "com.yahoo.net.HostName" : {
    "superClass" : "java.lang.Object",
    "interfaces" : [ ],
    "attributes" : [
      "public"
    ],
    "methods" : [
      "public void <init>()",
      "public static synchronized java.lang.String getLocalhost()",
      "public static void setHostNameForTestingOnly(java.lang.String)"
    ],
    "fields" : [ ]
  },
  "com.yahoo.net.URI$Token" : {
    "superClass" : "java.lang.Object",
    "interfaces" : [ ],
    "attributes" : [
      "public"
    ],
    "methods" : [
      "public com.yahoo.net.URI$URLContext getContext()",
      "public java.lang.String getToken()"
    ],
    "fields" : [ ]
  },
  "com.yahoo.net.URI$URLContext" : {
    "superClass" : "java.lang.Enum",
    "interfaces" : [ ],
    "attributes" : [
      "public",
      "final",
      "enum"
    ],
    "methods" : [
      "public static com.yahoo.net.URI$URLContext[] values()",
      "public static com.yahoo.net.URI$URLContext valueOf(java.lang.String)"
    ],
    "fields" : [
      "public static final enum com.yahoo.net.URI$URLContext URL_SCHEME",
      "public static final enum com.yahoo.net.URI$URLContext URL_HOST",
      "public static final enum com.yahoo.net.URI$URLContext URL_DOMAIN",
      "public static final enum com.yahoo.net.URI$URLContext URL_MAINTLD",
      "public static final enum com.yahoo.net.URI$URLContext URL_PORT",
      "public static final enum com.yahoo.net.URI$URLContext URL_PATH",
      "public static final enum com.yahoo.net.URI$URLContext URL_FILENAME",
      "public static final enum com.yahoo.net.URI$URLContext URL_EXTENSION",
      "public static final enum com.yahoo.net.URI$URLContext URL_PARAMS",
      "public static final enum com.yahoo.net.URI$URLContext URL_QUERY",
      "public static final enum com.yahoo.net.URI$URLContext URL_FRAGMENT",
      "public final int id",
      "public final java.lang.String name"
    ]
  },
  "com.yahoo.net.URI" : {
    "superClass" : "java.lang.Object",
    "interfaces" : [
      "java.lang.Cloneable",
      "java.lang.Comparable"
    ],
    "attributes" : [
      "public"
    ],
    "methods" : [
      "public void <init>(java.lang.String)",
      "public void <init>(java.lang.String, boolean)",
      "public void <init>(java.lang.String, boolean, boolean)",
      "public void <init>(java.lang.String, java.lang.String, int, java.lang.String)",
      "public boolean isValid()",
      "public java.lang.String getScheme()",
      "public final boolean isOpaque()",
      "public java.lang.String getHost()",
      "public int getPort()",
      "public java.lang.String getRest()",
      "public java.lang.String getDomain()",
      "public java.lang.String getMainTld()",
      "public java.lang.String getPath()",
      "public java.lang.String getFilename()",
      "public java.lang.String getExtension()",
      "public java.lang.String getQuery()",
      "public java.lang.String getFragment()",
      "public java.lang.String getParams()",
      "public static java.lang.String[] tokenize(java.lang.String)",
      "public java.util.List tokenize()",
      "public java.lang.String getInvalidExplanation()",
      "public int hashCode()",
      "public boolean equals(java.lang.Object)",
      "public int compareTo(com.yahoo.net.URI)",
      "public java.lang.Object clone()",
      "public com.yahoo.net.URI setScheme(java.lang.String)",
      "public com.yahoo.net.URI setHost(java.lang.String)",
      "public com.yahoo.net.URI setPort(int)",
      "public com.yahoo.net.URI setRest(java.lang.String)",
      "public com.yahoo.net.URI addParameter(java.lang.String, java.lang.String)",
      "public java.lang.String stringValue()",
      "public java.lang.String toString()",
      "public int getDepth()",
      "public bridge synthetic int compareTo(java.lang.Object)"
    ],
    "fields" : [ ]
  },
  "com.yahoo.net.UriTools" : {
    "superClass" : "java.lang.Object",
    "interfaces" : [ ],
    "attributes" : [
      "public",
      "final"
    ],
    "methods" : [
      "public static java.lang.String rawRequest(java.net.URI)"
    ],
    "fields" : [ ]
  },
  "com.yahoo.net.Url" : {
    "superClass" : "java.lang.Object",
    "interfaces" : [ ],
    "attributes" : [
      "public"
    ],
    "methods" : [
      "public void <init>(java.lang.String, java.lang.String, java.lang.String, java.lang.String, java.lang.Integer, java.lang.String, java.lang.String, java.lang.String)",
      "public static com.yahoo.net.Url fromString(java.lang.String)",
      "public int getSchemeBegin()",
      "public int getSchemeEnd()",
      "public int getUserInfoBegin()",
      "public int getUserInfoEnd()",
      "public int getPasswordBegin()",
      "public int getPasswordEnd()",
      "public int getHostBegin()",
      "public int getHostEnd()",
      "public int getPortBegin()",
      "public int getPortEnd()",
      "public int getPathBegin()",
      "public int getPathEnd()",
      "public int getQueryBegin()",
      "public int getQueryEnd()",
      "public int getFragmentBegin()",
      "public int getFragmentEnd()",
      "public java.lang.String getScheme()",
      "public java.lang.String getUserInfo()",
      "public java.lang.String getPassword()",
      "public java.lang.String getHost()",
      "public java.lang.Integer getPort()",
      "public java.lang.String getPortString()",
      "public java.lang.String getPath()",
      "public java.lang.String getQuery()",
      "public java.lang.String getFragment()",
      "public int hashCode()",
      "public boolean equals(java.lang.Object)",
      "public java.lang.String toString()"
    ],
    "fields" : [ ]
  },
  "com.yahoo.net.UrlToken$Type" : {
    "superClass" : "java.lang.Enum",
    "interfaces" : [ ],
    "attributes" : [
      "public",
      "final",
      "enum"
    ],
    "methods" : [
      "public static com.yahoo.net.UrlToken$Type[] values()",
      "public static com.yahoo.net.UrlToken$Type valueOf(java.lang.String)"
    ],
    "fields" : [
      "public static final enum com.yahoo.net.UrlToken$Type SCHEME",
      "public static final enum com.yahoo.net.UrlToken$Type USERINFO",
      "public static final enum com.yahoo.net.UrlToken$Type PASSWORD",
      "public static final enum com.yahoo.net.UrlToken$Type HOST",
      "public static final enum com.yahoo.net.UrlToken$Type PORT",
      "public static final enum com.yahoo.net.UrlToken$Type PATH",
      "public static final enum com.yahoo.net.UrlToken$Type QUERY",
      "public static final enum com.yahoo.net.UrlToken$Type FRAGMENT"
    ]
  },
  "com.yahoo.net.UrlToken" : {
    "superClass" : "java.lang.Object",
    "interfaces" : [ ],
    "attributes" : [
      "public"
    ],
    "methods" : [
      "public void <init>(com.yahoo.net.UrlToken$Type, int, java.lang.String, java.lang.String)",
      "public com.yahoo.net.UrlToken$Type getType()",
      "public int getOffset()",
      "public int getLength()",
      "public java.lang.String getOrig()",
      "public java.lang.String getTerm()",
      "public boolean equals(java.lang.Object)",
      "public int hashCode()",
      "public java.lang.String toString()"
    ],
    "fields" : [ ]
  },
  "com.yahoo.net.UrlTokenizer" : {
    "superClass" : "java.lang.Object",
    "interfaces" : [ ],
    "attributes" : [
      "public"
    ],
    "methods" : [
      "public void <init>(java.lang.String)",
      "public void <init>(com.yahoo.net.Url)",
      "public java.util.List tokenize()",
      "public static void addTokens(java.util.List, com.yahoo.net.UrlToken$Type, int, java.lang.String, boolean)"
    ],
    "fields" : [
      "public static final java.lang.String TERM_STARTHOST",
      "public static final java.lang.String TERM_ENDHOST"
    ]
  },
  "com.yahoo.path.Path" : {
    "superClass" : "java.lang.Object",
    "interfaces" : [ ],
    "attributes" : [
      "public",
      "final"
    ],
    "methods" : [
      "public static com.yahoo.path.Path from(java.util.List)",
      "public boolean isChildOf(com.yahoo.path.Path)",
      "public com.yahoo.path.Path append(java.lang.String)",
      "public com.yahoo.path.Path append(com.yahoo.path.Path)",
      "public java.lang.String getName()",
      "public java.lang.String getRelative()",
      "public com.yahoo.path.Path getParentPath()",
      "public com.yahoo.path.Path getChildPath()",
      "public java.lang.String last()",
      "public com.yahoo.path.Path withLast(java.lang.String)",
      "public java.lang.String getAbsolute()",
      "public boolean isRoot()",
      "public java.util.Iterator iterator()",
      "public java.util.List elements()",
      "public java.lang.String toString()",
      "public static com.yahoo.path.Path fromString(java.lang.String)",
      "public static com.yahoo.path.Path fromString(java.lang.String, java.lang.String)",
      "public static com.yahoo.path.Path createRoot()",
      "public static com.yahoo.path.Path createRoot(java.lang.String)",
      "public java.io.File toFile()",
      "public int hashCode()",
      "public boolean equals(java.lang.Object)"
    ],
    "fields" : [ ]
  },
  "com.yahoo.protect.ClassValidator" : {
    "superClass" : "java.lang.Object",
    "interfaces" : [ ],
    "attributes" : [
      "public",
      "final"
    ],
    "methods" : [
      "public void <init>()",
      "public static java.util.List unmaskedMethods(java.lang.Class, java.lang.Class)",
      "public static java.util.List unmaskedMethodsFromSuperclass(java.lang.Class)"
    ],
    "fields" : [ ]
  },
  "com.yahoo.protect.ErrorMessage" : {
    "superClass" : "java.lang.Object",
    "interfaces" : [ ],
    "attributes" : [
      "public"
    ],
    "methods" : [
      "public void <init>()",
      "public void <init>(int, java.lang.String)",
      "public void <init>(int, java.lang.String, java.lang.String)",
      "public void <init>(int, java.lang.String, java.lang.String, java.lang.Throwable)",
      "public int getCode()",
      "public java.lang.String getMessage()",
      "public java.lang.String getDetailedMessage()",
      "public void setCause(java.lang.Throwable)",
      "public java.lang.Throwable getCause()",
      "public int hashCode()",
      "public boolean equals(java.lang.Object)",
      "public java.lang.String toString()"
    ],
    "fields" : [
      "protected int code",
      "protected java.lang.String message",
      "protected java.lang.String detailedMessage",
      "protected java.lang.Throwable cause"
    ]
  },
  "com.yahoo.protect.Process$ShutdownError" : {
    "superClass" : "java.lang.Error",
    "interfaces" : [ ],
    "attributes" : [
      "public"
    ],
    "methods" : [
      "public void <init>(java.lang.String)"
    ],
    "fields" : [ ]
  },
  "com.yahoo.protect.Process" : {
    "superClass" : "java.lang.Object",
    "interfaces" : [ ],
    "attributes" : [
      "public",
      "final"
    ],
    "methods" : [
      "public void <init>()",
      "public static void logAndDie(java.lang.String)",
      "public static void logAndDie(java.lang.String, boolean)",
      "public static void logAndDie(java.lang.String, java.lang.Throwable)",
      "public static void logAndDie(java.lang.String, java.lang.Throwable, boolean)",
      "public static void dumpHeap(java.lang.String, boolean)",
      "public static void dumpThreads()"
    ],
    "fields" : [ ]
  },
  "com.yahoo.protect.Validator" : {
    "superClass" : "java.lang.Object",
    "interfaces" : [ ],
    "attributes" : [
      "public",
      "abstract"
    ],
    "methods" : [
      "public void <init>()",
      "public static void ensureNotNull(java.lang.String, java.lang.Object)",
      "public static void ensureNonEmpty(java.lang.String, java.lang.String)",
      "public static void ensureNotInitialized(java.lang.String, java.lang.Object, java.lang.Object)",
      "public static void ensureInRange(java.lang.String, int, int, int)",
      "public static void ensureSmaller(java.lang.String, int, java.lang.String, int)",
      "public static void ensureSmaller(java.lang.String, java.lang.Comparable, java.lang.String, java.lang.Comparable)",
      "public static void ensure(java.lang.String, boolean)",
      "public static varargs void ensure(boolean, java.lang.Object[])",
      "public static void ensureInstanceOf(java.lang.String, java.lang.Object, java.lang.Class)",
      "public static void ensureNotInstanceOf(java.lang.String, java.lang.Object, java.lang.Class)"
    ],
    "fields" : [ ]
  },
  "com.yahoo.tensor.DimensionSizes$Builder" : {
    "superClass" : "java.lang.Object",
    "interfaces" : [ ],
    "attributes" : [
      "public",
      "final"
    ],
    "methods" : [
      "public void <init>(int)",
      "public com.yahoo.tensor.DimensionSizes$Builder set(int, long)",
      "public com.yahoo.tensor.DimensionSizes$Builder add(long)",
      "public long size(int)",
      "public int dimensions()",
      "public com.yahoo.tensor.DimensionSizes build()"
    ],
    "fields" : [ ]
  },
  "com.yahoo.tensor.DimensionSizes" : {
    "superClass" : "java.lang.Object",
    "interfaces" : [ ],
    "attributes" : [
      "public",
      "final"
    ],
    "methods" : [
      "public static com.yahoo.tensor.DimensionSizes of(com.yahoo.tensor.TensorType)",
      "public long size(int)",
      "public int dimensions()",
      "public long totalSize()",
      "public boolean equals(java.lang.Object)",
      "public int hashCode()"
    ],
    "fields" : [ ]
  },
  "com.yahoo.tensor.DirectIndexedAddress" : {
    "superClass" : "java.lang.Object",
    "interfaces" : [ ],
    "attributes" : [
      "public",
      "final"
    ],
    "methods" : [
      "public static com.yahoo.tensor.DirectIndexedAddress of(com.yahoo.tensor.DimensionSizes)",
      "public void setIndex(int, int)",
      "public long getDirectIndex()",
      "public long[] getIndexes()",
      "public long getStride(int)"
    ],
    "fields" : [ ]
  },
  "com.yahoo.tensor.IndexedDoubleTensor$BoundDoubleBuilder" : {
    "superClass" : "com.yahoo.tensor.IndexedTensor$BoundBuilder",
    "interfaces" : [ ],
    "attributes" : [
      "public"
    ],
    "methods" : [
      "public varargs com.yahoo.tensor.IndexedTensor$BoundBuilder cell(float, long[])",
      "public varargs com.yahoo.tensor.IndexedTensor$BoundBuilder cell(double, long[])",
      "public com.yahoo.tensor.Tensor$Builder$CellBuilder cell()",
      "public com.yahoo.tensor.IndexedTensor$Builder cell(com.yahoo.tensor.TensorAddress, float)",
      "public com.yahoo.tensor.IndexedTensor$Builder cell(com.yahoo.tensor.TensorAddress, double)",
      "public com.yahoo.tensor.IndexedTensor build()",
      "public com.yahoo.tensor.IndexedTensor$Builder cell(com.yahoo.tensor.Tensor$Cell, float)",
      "public com.yahoo.tensor.IndexedTensor$Builder cell(com.yahoo.tensor.Tensor$Cell, double)",
      "public void cellByDirectIndex(long, float)",
      "public void cellByDirectIndex(long, double)",
      "public bridge synthetic com.yahoo.tensor.IndexedTensor$Builder cell(float, long[])",
      "public bridge synthetic com.yahoo.tensor.IndexedTensor$Builder cell(double, long[])",
      "public bridge synthetic com.yahoo.tensor.Tensor build()",
      "public bridge synthetic com.yahoo.tensor.Tensor$Builder cell(com.yahoo.tensor.Tensor$Cell, float)",
      "public bridge synthetic com.yahoo.tensor.Tensor$Builder cell(com.yahoo.tensor.Tensor$Cell, double)",
      "public bridge synthetic com.yahoo.tensor.Tensor$Builder cell(float, long[])",
      "public bridge synthetic com.yahoo.tensor.Tensor$Builder cell(double, long[])",
      "public bridge synthetic com.yahoo.tensor.Tensor$Builder cell(com.yahoo.tensor.TensorAddress, float)",
      "public bridge synthetic com.yahoo.tensor.Tensor$Builder cell(com.yahoo.tensor.TensorAddress, double)"
    ],
    "fields" : [ ]
  },
  "com.yahoo.tensor.IndexedFloatTensor$BoundFloatBuilder" : {
    "superClass" : "com.yahoo.tensor.IndexedTensor$BoundBuilder",
    "interfaces" : [ ],
    "attributes" : [
      "public"
    ],
    "methods" : [
      "public varargs com.yahoo.tensor.IndexedTensor$BoundBuilder cell(double, long[])",
      "public varargs com.yahoo.tensor.IndexedTensor$BoundBuilder cell(float, long[])",
      "public com.yahoo.tensor.Tensor$Builder$CellBuilder cell()",
      "public com.yahoo.tensor.IndexedTensor$Builder cell(com.yahoo.tensor.TensorAddress, double)",
      "public com.yahoo.tensor.IndexedTensor$Builder cell(com.yahoo.tensor.TensorAddress, float)",
      "public com.yahoo.tensor.IndexedTensor build()",
      "public com.yahoo.tensor.IndexedTensor$Builder cell(com.yahoo.tensor.Tensor$Cell, double)",
      "public com.yahoo.tensor.IndexedTensor$Builder cell(com.yahoo.tensor.Tensor$Cell, float)",
      "public void cellByDirectIndex(long, double)",
      "public void cellByDirectIndex(long, float)",
      "public bridge synthetic com.yahoo.tensor.IndexedTensor$Builder cell(float, long[])",
      "public bridge synthetic com.yahoo.tensor.IndexedTensor$Builder cell(double, long[])",
      "public bridge synthetic com.yahoo.tensor.Tensor build()",
      "public bridge synthetic com.yahoo.tensor.Tensor$Builder cell(com.yahoo.tensor.Tensor$Cell, float)",
      "public bridge synthetic com.yahoo.tensor.Tensor$Builder cell(com.yahoo.tensor.Tensor$Cell, double)",
      "public bridge synthetic com.yahoo.tensor.Tensor$Builder cell(float, long[])",
      "public bridge synthetic com.yahoo.tensor.Tensor$Builder cell(double, long[])",
      "public bridge synthetic com.yahoo.tensor.Tensor$Builder cell(com.yahoo.tensor.TensorAddress, float)",
      "public bridge synthetic com.yahoo.tensor.Tensor$Builder cell(com.yahoo.tensor.TensorAddress, double)"
    ],
    "fields" : [ ]
  },
  "com.yahoo.tensor.IndexedTensor$BoundBuilder" : {
    "superClass" : "com.yahoo.tensor.IndexedTensor$Builder",
    "interfaces" : [
      "com.yahoo.tensor.IndexedTensor$DirectIndexBuilder"
    ],
    "attributes" : [
      "public",
      "abstract"
    ],
    "methods" : [
      "public com.yahoo.tensor.IndexedTensor$BoundBuilder fill(float[])",
      "public com.yahoo.tensor.IndexedTensor$BoundBuilder fill(double[])"
    ],
    "fields" : [ ]
  },
  "com.yahoo.tensor.IndexedTensor$Builder" : {
    "superClass" : "java.lang.Object",
    "interfaces" : [
      "com.yahoo.tensor.Tensor$Builder"
    ],
    "attributes" : [
      "public",
      "abstract"
    ],
    "methods" : [
      "public static com.yahoo.tensor.IndexedTensor$Builder of(com.yahoo.tensor.TensorType)",
      "public static com.yahoo.tensor.IndexedTensor$Builder of(com.yahoo.tensor.TensorType, float[])",
      "public static com.yahoo.tensor.IndexedTensor$Builder of(com.yahoo.tensor.TensorType, double[])",
      "public static com.yahoo.tensor.IndexedTensor$Builder of(com.yahoo.tensor.TensorType, com.yahoo.tensor.DimensionSizes)",
      "public static com.yahoo.tensor.IndexedTensor$Builder of(com.yahoo.tensor.TensorType, com.yahoo.tensor.DimensionSizes, float[])",
      "public static com.yahoo.tensor.IndexedTensor$Builder of(com.yahoo.tensor.TensorType, com.yahoo.tensor.DimensionSizes, double[])",
      "public varargs abstract com.yahoo.tensor.IndexedTensor$Builder cell(double, long[])",
      "public varargs abstract com.yahoo.tensor.IndexedTensor$Builder cell(float, long[])",
      "public com.yahoo.tensor.TensorType type()",
      "public abstract com.yahoo.tensor.IndexedTensor build()",
      "public bridge synthetic com.yahoo.tensor.Tensor build()",
      "public bridge synthetic com.yahoo.tensor.Tensor$Builder cell(float, long[])",
      "public bridge synthetic com.yahoo.tensor.Tensor$Builder cell(double, long[])"
    ],
    "fields" : [ ]
  },
  "com.yahoo.tensor.IndexedTensor$DirectIndexBuilder" : {
    "superClass" : "java.lang.Object",
    "interfaces" : [ ],
    "attributes" : [
      "public",
      "interface",
      "abstract"
    ],
    "methods" : [
      "public abstract com.yahoo.tensor.TensorType type()",
      "public abstract void cellByDirectIndex(long, double)",
      "public abstract void cellByDirectIndex(long, float)"
    ],
    "fields" : [ ]
  },
  "com.yahoo.tensor.IndexedTensor$Indexes" : {
    "superClass" : "java.lang.Object",
    "interfaces" : [ ],
    "attributes" : [
      "public",
      "abstract"
    ],
    "methods" : [
      "public static com.yahoo.tensor.IndexedTensor$Indexes of(com.yahoo.tensor.TensorType)",
      "public static com.yahoo.tensor.IndexedTensor$Indexes of(com.yahoo.tensor.TensorType, java.util.List)",
      "public static com.yahoo.tensor.IndexedTensor$Indexes of(com.yahoo.tensor.DimensionSizes)",
      "public com.yahoo.tensor.TensorAddress toAddress()",
      "public long[] indexesCopy()",
      "public long[] indexesForReading()",
      "public long toSourceValueIndex()",
      "public java.util.List toList()",
      "public java.lang.String toString()",
      "public abstract long size()",
      "public abstract void next()",
      "public abstract boolean hasNext()"
    ],
    "fields" : [
      "protected final long[] indexes"
    ]
  },
  "com.yahoo.tensor.IndexedTensor$SubspaceIterator" : {
    "superClass" : "java.lang.Object",
    "interfaces" : [
      "java.util.Iterator"
    ],
    "attributes" : [
      "public",
      "final"
    ],
    "methods" : [
      "public long size()",
      "public com.yahoo.tensor.TensorAddress address()",
      "public void reset()",
      "public boolean hasNext()",
      "public com.yahoo.tensor.Tensor$Cell next()",
      "public bridge synthetic java.lang.Object next()"
    ],
    "fields" : [ ]
  },
  "com.yahoo.tensor.IndexedTensor" : {
    "superClass" : "java.lang.Object",
    "interfaces" : [
      "com.yahoo.tensor.Tensor"
    ],
    "attributes" : [
      "public",
      "abstract"
    ],
    "methods" : [
      "public java.util.Iterator cellIterator()",
      "public com.yahoo.tensor.IndexedTensor$SubspaceIterator cellIterator(com.yahoo.tensor.PartialAddress, com.yahoo.tensor.DimensionSizes)",
      "public java.util.Iterator valueIterator()",
      "public java.util.Iterator subspaceIterator(java.util.Set, com.yahoo.tensor.DimensionSizes)",
      "public java.util.Iterator subspaceIterator(java.util.Set)",
      "public varargs double get(long[])",
      "public double get(com.yahoo.tensor.DirectIndexedAddress)",
      "public com.yahoo.tensor.DirectIndexedAddress directAddress()",
      "public varargs float getFloat(long[])",
      "public double get(com.yahoo.tensor.TensorAddress)",
      "public java.lang.Double getAsDouble(com.yahoo.tensor.TensorAddress)",
      "public boolean has(com.yahoo.tensor.TensorAddress)",
      "public abstract double get(long)",
      "public abstract float getFloat(long)",
      "public com.yahoo.tensor.TensorType type()",
      "public abstract com.yahoo.tensor.IndexedTensor withType(com.yahoo.tensor.TensorType)",
      "public com.yahoo.tensor.DimensionSizes dimensionSizes()",
      "public long[] shape()",
      "public java.util.Map cells()",
      "public com.yahoo.tensor.Tensor remove(java.util.Set)",
      "public java.lang.String toString()",
      "public java.lang.String toString(boolean, boolean)",
      "public java.lang.String toAbbreviatedString(boolean, boolean)",
      "public boolean equals(java.lang.Object)",
      "public bridge synthetic com.yahoo.tensor.Tensor withType(com.yahoo.tensor.TensorType)"
    ],
    "fields" : [ ]
  },
  "com.yahoo.tensor.Label" : {
    "superClass" : "java.lang.Object",
    "interfaces" : [ ],
    "attributes" : [
      "public",
      "interface",
      "abstract"
    ],
    "methods" : [
      "public abstract long asNumeric()",
      "public abstract java.lang.String asString()",
      "public abstract boolean isEqualTo(com.yahoo.tensor.Label)"
    ],
    "fields" : [ ]
  },
  "com.yahoo.tensor.MappedTensor$Builder" : {
    "superClass" : "java.lang.Object",
    "interfaces" : [
      "com.yahoo.tensor.Tensor$Builder"
    ],
    "attributes" : [
      "public"
    ],
    "methods" : [
      "public static com.yahoo.tensor.MappedTensor$Builder of(com.yahoo.tensor.TensorType)",
      "public com.yahoo.tensor.Tensor$Builder$CellBuilder cell()",
      "public com.yahoo.tensor.TensorType type()",
      "public com.yahoo.tensor.MappedTensor$Builder cell(com.yahoo.tensor.TensorAddress, float)",
      "public com.yahoo.tensor.MappedTensor$Builder cell(com.yahoo.tensor.TensorAddress, double)",
      "public varargs com.yahoo.tensor.MappedTensor$Builder cell(float, long[])",
      "public varargs com.yahoo.tensor.MappedTensor$Builder cell(double, long[])",
      "public com.yahoo.tensor.MappedTensor build()",
      "public bridge synthetic com.yahoo.tensor.Tensor build()",
      "public bridge synthetic com.yahoo.tensor.Tensor$Builder cell(float, long[])",
      "public bridge synthetic com.yahoo.tensor.Tensor$Builder cell(double, long[])",
      "public bridge synthetic com.yahoo.tensor.Tensor$Builder cell(com.yahoo.tensor.TensorAddress, float)",
      "public bridge synthetic com.yahoo.tensor.Tensor$Builder cell(com.yahoo.tensor.TensorAddress, double)"
    ],
    "fields" : [ ]
  },
  "com.yahoo.tensor.MappedTensor" : {
    "superClass" : "java.lang.Object",
    "interfaces" : [
      "com.yahoo.tensor.Tensor"
    ],
    "attributes" : [
      "public"
    ],
    "methods" : [
      "public com.yahoo.tensor.TensorType type()",
      "public long size()",
      "public int sizeAsInt()",
      "public double get(com.yahoo.tensor.TensorAddress)",
      "public boolean has(com.yahoo.tensor.TensorAddress)",
      "public java.lang.Double getAsDouble(com.yahoo.tensor.TensorAddress)",
      "public java.util.Iterator cellIterator()",
      "public java.util.Iterator valueIterator()",
      "public java.util.Map cells()",
      "public com.yahoo.tensor.Tensor withType(com.yahoo.tensor.TensorType)",
      "public com.yahoo.tensor.Tensor remove(java.util.Set)",
      "public int hashCode()",
      "public java.lang.String toString()",
      "public java.lang.String toString(boolean, boolean)",
      "public java.lang.String toAbbreviatedString(boolean, boolean)",
      "public boolean equals(java.lang.Object)"
    ],
    "fields" : [ ]
  },
  "com.yahoo.tensor.MixedTensor$BoundBuilder" : {
    "superClass" : "com.yahoo.tensor.MixedTensor$Builder",
    "interfaces" : [ ],
    "attributes" : [
      "public"
    ],
    "methods" : [
      "public long denseSubspaceSize()",
      "public com.yahoo.tensor.IndexedTensor$DirectIndexBuilder denseSubspaceBuilder(com.yahoo.tensor.TensorAddress)",
      "public com.yahoo.tensor.Tensor$Builder cell(com.yahoo.tensor.TensorAddress, float)",
      "public com.yahoo.tensor.Tensor$Builder cell(com.yahoo.tensor.TensorAddress, double)",
      "public com.yahoo.tensor.Tensor$Builder block(com.yahoo.tensor.TensorAddress, double[])",
      "public com.yahoo.tensor.MixedTensor build()",
      "public static com.yahoo.tensor.MixedTensor$BoundBuilder of(com.yahoo.tensor.TensorType)",
      "public bridge synthetic com.yahoo.tensor.Tensor build()"
    ],
    "fields" : [ ]
  },
  "com.yahoo.tensor.MixedTensor$Builder" : {
    "superClass" : "java.lang.Object",
    "interfaces" : [
      "com.yahoo.tensor.Tensor$Builder"
    ],
    "attributes" : [
      "public",
      "abstract"
    ],
    "methods" : [
      "public static com.yahoo.tensor.MixedTensor$Builder of(com.yahoo.tensor.TensorType)",
      "public com.yahoo.tensor.TensorType type()",
      "public varargs com.yahoo.tensor.Tensor$Builder cell(float, long[])",
      "public varargs com.yahoo.tensor.Tensor$Builder cell(double, long[])",
      "public com.yahoo.tensor.Tensor$Builder$CellBuilder cell()",
      "public abstract com.yahoo.tensor.MixedTensor build()",
      "public bridge synthetic com.yahoo.tensor.Tensor build()"
    ],
    "fields" : [ ]
  },
  "com.yahoo.tensor.MixedTensor$DenseSubspace" : {
    "superClass" : "java.lang.Object",
    "interfaces" : [ ],
    "attributes" : [
      "public",
      "final"
    ],
    "methods" : [
      "public int hashCode()",
      "public boolean equals(java.lang.Object)"
    ],
    "fields" : [
      "public final com.yahoo.tensor.TensorAddress sparseAddress",
      "public final double[] cells"
    ]
  },
  "com.yahoo.tensor.MixedTensor" : {
    "superClass" : "java.lang.Object",
    "interfaces" : [
      "com.yahoo.tensor.Tensor"
    ],
    "attributes" : [
      "public"
    ],
    "methods" : [
      "public java.util.List getInternalDenseSubspaces()",
      "public com.yahoo.tensor.TensorType type()",
      "public long size()",
      "public double get(com.yahoo.tensor.TensorAddress)",
      "public java.lang.Double getAsDouble(com.yahoo.tensor.TensorAddress)",
      "public boolean has(com.yahoo.tensor.TensorAddress)",
      "public java.util.Iterator cellIterator()",
      "public java.util.Iterator valueIterator()",
      "public java.util.Map cells()",
      "public com.yahoo.tensor.Tensor withType(com.yahoo.tensor.TensorType)",
      "public com.yahoo.tensor.Tensor remove(java.util.Set)",
      "public int hashCode()",
      "public java.lang.String toString()",
      "public java.lang.String toString(boolean, boolean)",
      "public java.lang.String toAbbreviatedString(boolean, boolean)",
      "public boolean equals(java.lang.Object)",
      "public long denseSubspaceSize()",
      "public static com.yahoo.tensor.TensorType createPartialType(com.yahoo.tensor.TensorType$Value, java.util.List)"
    ],
    "fields" : [ ]
  },
  "com.yahoo.tensor.PartialAddress$Builder" : {
    "superClass" : "java.lang.Object",
    "interfaces" : [ ],
    "attributes" : [
      "public"
    ],
    "methods" : [
      "public void <init>(int)",
      "public com.yahoo.tensor.PartialAddress$Builder add(java.lang.String, com.yahoo.tensor.Label)",
      "public com.yahoo.tensor.PartialAddress$Builder add(java.lang.String, long)",
      "public com.yahoo.tensor.PartialAddress$Builder add(java.lang.String, java.lang.String)",
      "public com.yahoo.tensor.PartialAddress build()"
    ],
    "fields" : [ ]
  },
  "com.yahoo.tensor.PartialAddress" : {
    "superClass" : "java.lang.Object",
    "interfaces" : [ ],
    "attributes" : [
      "public"
    ],
    "methods" : [
      "public java.lang.String dimension(int)",
      "public com.yahoo.tensor.Label objectLabel(java.lang.String)",
      "public long numericLabel(java.lang.String)",
      "public java.lang.String label(java.lang.String)",
      "public com.yahoo.tensor.Label objectLabel(int)",
      "public java.lang.String label(int)",
      "public int size()",
      "public com.yahoo.tensor.TensorAddress asAddress(com.yahoo.tensor.TensorType)",
      "public java.lang.String toString()"
    ],
    "fields" : [ ]
  },
  "com.yahoo.tensor.Tensor$Builder$CellBuilder" : {
    "superClass" : "java.lang.Object",
    "interfaces" : [ ],
    "attributes" : [
      "public"
    ],
    "methods" : [
      "public com.yahoo.tensor.Tensor$Builder$CellBuilder label(java.lang.String, java.lang.String)",
      "public com.yahoo.tensor.TensorType type()",
      "public com.yahoo.tensor.Tensor$Builder$CellBuilder label(java.lang.String, long)",
      "public com.yahoo.tensor.Tensor$Builder value(double)",
      "public com.yahoo.tensor.Tensor$Builder value(float)"
    ],
    "fields" : [ ]
  },
  "com.yahoo.tensor.Tensor$Builder" : {
    "superClass" : "java.lang.Object",
    "interfaces" : [ ],
    "attributes" : [
      "public",
      "interface",
      "abstract"
    ],
    "methods" : [
      "public static com.yahoo.tensor.Tensor$Builder of(java.lang.String)",
      "public static com.yahoo.tensor.Tensor$Builder of(com.yahoo.tensor.TensorType)",
      "public static com.yahoo.tensor.Tensor$Builder of(com.yahoo.tensor.TensorType, com.yahoo.tensor.DimensionSizes)",
      "public abstract com.yahoo.tensor.TensorType type()",
      "public abstract com.yahoo.tensor.Tensor$Builder$CellBuilder cell()",
      "public abstract com.yahoo.tensor.Tensor$Builder cell(com.yahoo.tensor.TensorAddress, double)",
      "public abstract com.yahoo.tensor.Tensor$Builder cell(com.yahoo.tensor.TensorAddress, float)",
      "public varargs abstract com.yahoo.tensor.Tensor$Builder cell(double, long[])",
      "public varargs abstract com.yahoo.tensor.Tensor$Builder cell(float, long[])",
      "public com.yahoo.tensor.Tensor$Builder cell(com.yahoo.tensor.Tensor$Cell, double)",
      "public com.yahoo.tensor.Tensor$Builder cell(com.yahoo.tensor.Tensor$Cell, float)",
      "public com.yahoo.tensor.Tensor$Builder cell(com.yahoo.tensor.Tensor$Cell)",
      "public abstract com.yahoo.tensor.Tensor build()"
    ],
    "fields" : [ ]
  },
  "com.yahoo.tensor.Tensor$Cell" : {
    "superClass" : "java.lang.Object",
    "interfaces" : [
      "java.util.Map$Entry"
    ],
    "attributes" : [
      "public"
    ],
    "methods" : [
      "public com.yahoo.tensor.TensorAddress getKey()",
      "public java.lang.Double getValue()",
      "public float getFloatValue()",
      "public double getDoubleValue()",
      "public java.lang.Double setValue(java.lang.Double)",
      "public boolean equals(java.lang.Object)",
      "public int hashCode()",
      "public java.lang.String toString(com.yahoo.tensor.TensorType)",
      "public com.yahoo.tensor.Tensor$Cell detach()",
      "public bridge synthetic java.lang.Object setValue(java.lang.Object)",
      "public bridge synthetic java.lang.Object getValue()",
      "public bridge synthetic java.lang.Object getKey()"
    ],
    "fields" : [ ]
  },
  "com.yahoo.tensor.Tensor" : {
    "superClass" : "java.lang.Object",
    "interfaces" : [ ],
    "attributes" : [
      "public",
      "interface",
      "abstract"
    ],
    "methods" : [
      "public abstract com.yahoo.tensor.TensorType type()",
      "public boolean isEmpty()",
      "public long size()",
      "public int sizeAsInt()",
      "public abstract double get(com.yahoo.tensor.TensorAddress)",
      "public abstract boolean has(com.yahoo.tensor.TensorAddress)",
      "public abstract java.lang.Double getAsDouble(com.yahoo.tensor.TensorAddress)",
      "public abstract java.util.Iterator cellIterator()",
      "public abstract java.util.Iterator valueIterator()",
      "public abstract java.util.Map cells()",
      "public double asDouble()",
      "public abstract com.yahoo.tensor.Tensor withType(com.yahoo.tensor.TensorType)",
      "public com.yahoo.tensor.Tensor modify(java.util.function.DoubleBinaryOperator, java.util.Map)",
      "public abstract com.yahoo.tensor.Tensor remove(java.util.Set)",
      "public com.yahoo.tensor.Tensor map(java.util.function.DoubleUnaryOperator)",
      "public varargs com.yahoo.tensor.Tensor reduce(com.yahoo.tensor.functions.Reduce$Aggregator, java.lang.String[])",
      "public com.yahoo.tensor.Tensor reduce(com.yahoo.tensor.functions.Reduce$Aggregator, java.util.List)",
      "public com.yahoo.tensor.Tensor join(com.yahoo.tensor.Tensor, java.util.function.DoubleBinaryOperator)",
      "public com.yahoo.tensor.Tensor merge(com.yahoo.tensor.Tensor, java.util.function.DoubleBinaryOperator)",
      "public com.yahoo.tensor.Tensor rename(java.lang.String, java.lang.String)",
      "public com.yahoo.tensor.Tensor concat(double, java.lang.String)",
      "public com.yahoo.tensor.Tensor concat(com.yahoo.tensor.Tensor, java.lang.String)",
      "public com.yahoo.tensor.Tensor rename(java.util.List, java.util.List)",
      "public static com.yahoo.tensor.Tensor generate(com.yahoo.tensor.TensorType, java.util.function.Function)",
      "public com.yahoo.tensor.Tensor cellCast(com.yahoo.tensor.TensorType$Value)",
      "public com.yahoo.tensor.Tensor l1Normalize(java.lang.String)",
      "public com.yahoo.tensor.Tensor l2Normalize(java.lang.String)",
      "public com.yahoo.tensor.Tensor matmul(com.yahoo.tensor.Tensor, java.lang.String)",
      "public com.yahoo.tensor.Tensor softmax(java.lang.String)",
      "public com.yahoo.tensor.Tensor xwPlusB(com.yahoo.tensor.Tensor, com.yahoo.tensor.Tensor, java.lang.String)",
      "public com.yahoo.tensor.Tensor expand(java.lang.String)",
      "public com.yahoo.tensor.Tensor argmax(java.lang.String)",
      "public com.yahoo.tensor.Tensor argmin(java.lang.String)",
      "public static com.yahoo.tensor.Tensor diag(com.yahoo.tensor.TensorType)",
      "public static com.yahoo.tensor.Tensor random(com.yahoo.tensor.TensorType)",
      "public static com.yahoo.tensor.Tensor range(com.yahoo.tensor.TensorType)",
      "public com.yahoo.tensor.Tensor multiply(com.yahoo.tensor.Tensor)",
      "public com.yahoo.tensor.Tensor add(com.yahoo.tensor.Tensor)",
      "public com.yahoo.tensor.Tensor divide(com.yahoo.tensor.Tensor)",
      "public com.yahoo.tensor.Tensor subtract(com.yahoo.tensor.Tensor)",
      "public com.yahoo.tensor.Tensor max(com.yahoo.tensor.Tensor)",
      "public com.yahoo.tensor.Tensor min(com.yahoo.tensor.Tensor)",
      "public com.yahoo.tensor.Tensor atan2(com.yahoo.tensor.Tensor)",
      "public com.yahoo.tensor.Tensor pow(com.yahoo.tensor.Tensor)",
      "public com.yahoo.tensor.Tensor fmod(com.yahoo.tensor.Tensor)",
      "public com.yahoo.tensor.Tensor ldexp(com.yahoo.tensor.Tensor)",
      "public com.yahoo.tensor.Tensor larger(com.yahoo.tensor.Tensor)",
      "public com.yahoo.tensor.Tensor largerOrEqual(com.yahoo.tensor.Tensor)",
      "public com.yahoo.tensor.Tensor smaller(com.yahoo.tensor.Tensor)",
      "public com.yahoo.tensor.Tensor smallerOrEqual(com.yahoo.tensor.Tensor)",
      "public com.yahoo.tensor.Tensor equal(com.yahoo.tensor.Tensor)",
      "public com.yahoo.tensor.Tensor notEqual(com.yahoo.tensor.Tensor)",
      "public com.yahoo.tensor.Tensor approxEqual(com.yahoo.tensor.Tensor)",
      "public com.yahoo.tensor.Tensor bit(com.yahoo.tensor.Tensor)",
      "public com.yahoo.tensor.Tensor hamming(com.yahoo.tensor.Tensor)",
      "public com.yahoo.tensor.Tensor avg()",
      "public com.yahoo.tensor.Tensor avg(java.lang.String)",
      "public com.yahoo.tensor.Tensor avg(java.util.List)",
      "public com.yahoo.tensor.Tensor count()",
      "public com.yahoo.tensor.Tensor count(java.lang.String)",
      "public com.yahoo.tensor.Tensor count(java.util.List)",
      "public com.yahoo.tensor.Tensor max()",
      "public com.yahoo.tensor.Tensor max(java.lang.String)",
      "public com.yahoo.tensor.Tensor max(java.util.List)",
      "public com.yahoo.tensor.Tensor median()",
      "public com.yahoo.tensor.Tensor median(java.lang.String)",
      "public com.yahoo.tensor.Tensor median(java.util.List)",
      "public com.yahoo.tensor.Tensor min()",
      "public com.yahoo.tensor.Tensor min(java.lang.String)",
      "public com.yahoo.tensor.Tensor min(java.util.List)",
      "public com.yahoo.tensor.Tensor prod()",
      "public com.yahoo.tensor.Tensor prod(java.lang.String)",
      "public com.yahoo.tensor.Tensor prod(java.util.List)",
      "public com.yahoo.tensor.Tensor sum()",
      "public com.yahoo.tensor.Tensor sum(java.lang.String)",
      "public com.yahoo.tensor.Tensor sum(java.util.List)",
      "public java.util.List largest()",
      "public java.util.List smallest()",
      "public abstract java.lang.String toString()",
      "public abstract java.lang.String toString(boolean, boolean)",
      "public java.lang.String toAbbreviatedString()",
      "public abstract java.lang.String toAbbreviatedString(boolean, boolean)",
      "public static java.lang.String toStandardString(com.yahoo.tensor.Tensor, boolean, boolean, long)",
      "public static java.lang.String valueToString(com.yahoo.tensor.Tensor, boolean, long)",
      "public abstract boolean equals(java.lang.Object)",
      "public abstract int hashCode()",
      "public static boolean equals(com.yahoo.tensor.Tensor, com.yahoo.tensor.Tensor)",
      "public static boolean approxEquals(double, double, double)",
      "public static boolean approxEquals(double, double)",
      "public static com.yahoo.tensor.Tensor from(com.yahoo.tensor.TensorType, java.lang.String)",
      "public static com.yahoo.tensor.Tensor from(java.lang.String, java.lang.String)",
      "public static com.yahoo.tensor.Tensor from(java.lang.String)",
      "public static com.yahoo.tensor.Tensor from(double)"
    ],
    "fields" : [
      "public static final int invalidIndex"
    ]
  },
  "com.yahoo.tensor.TensorAddress$Builder" : {
    "superClass" : "java.lang.Object",
    "interfaces" : [ ],
    "attributes" : [
      "public"
    ],
    "methods" : [
      "public void <init>(com.yahoo.tensor.TensorType)",
      "public com.yahoo.tensor.TensorAddress$Builder add(java.lang.String)",
      "public com.yahoo.tensor.TensorAddress$Builder add(java.lang.String, java.lang.String)",
      "public com.yahoo.tensor.TensorAddress$Builder add(java.lang.String, com.yahoo.tensor.Label)",
      "public com.yahoo.tensor.TensorAddress$Builder add(java.lang.String, int)",
      "public com.yahoo.tensor.TensorAddress$Builder add(java.lang.String, long)",
      "public com.yahoo.tensor.TensorAddress$Builder copy()",
      "public com.yahoo.tensor.TensorType type()",
      "public com.yahoo.tensor.TensorAddress build()"
    ],
    "fields" : [ ]
  },
  "com.yahoo.tensor.TensorAddress$PartialBuilder" : {
    "superClass" : "com.yahoo.tensor.TensorAddress$Builder",
    "interfaces" : [ ],
    "attributes" : [
      "public"
    ],
    "methods" : [
      "public void <init>(com.yahoo.tensor.TensorType)",
      "public com.yahoo.tensor.TensorAddress$Builder copy()"
    ],
    "fields" : [ ]
  },
  "com.yahoo.tensor.TensorAddress" : {
    "superClass" : "java.lang.Object",
    "interfaces" : [
      "java.lang.Comparable"
    ],
    "attributes" : [
      "public",
      "abstract"
    ],
    "methods" : [
      "public void <init>()",
      "public static com.yahoo.tensor.TensorAddress of(java.lang.String[])",
      "public static varargs com.yahoo.tensor.TensorAddress ofLabels(java.lang.String[])",
      "public static varargs com.yahoo.tensor.TensorAddress of(long[])",
      "public static varargs com.yahoo.tensor.TensorAddress of(int[])",
      "public abstract int size()",
      "public abstract com.yahoo.tensor.Label objectLabel(int)",
      "public abstract java.lang.String label(int)",
      "public abstract long numericLabel(int)",
      "public abstract com.yahoo.tensor.TensorAddress withLabel(int, long)",
      "public final boolean isEmpty()",
      "public int compareTo(com.yahoo.tensor.TensorAddress)",
      "public java.lang.String toString()",
      "public final java.lang.String toString(com.yahoo.tensor.TensorType)",
      "public static java.lang.String labelToString(java.lang.String)",
      "public com.yahoo.tensor.TensorAddress partialCopy(int[])",
      "public com.yahoo.tensor.TensorAddress fullAddressOf(java.util.List, int[])",
      "public com.yahoo.tensor.TensorAddress mappedPartialAddress(com.yahoo.tensor.TensorType, java.util.List)",
      "public bridge synthetic int compareTo(java.lang.Object)"
    ],
    "fields" : [ ]
  },
  "com.yahoo.tensor.TensorType$Builder" : {
    "superClass" : "java.lang.Object",
    "interfaces" : [ ],
    "attributes" : [
      "public",
      "final"
    ],
    "methods" : [
      "public void <init>()",
      "public void <init>(com.yahoo.tensor.TensorType$Value)",
      "public varargs void <init>(com.yahoo.tensor.TensorType[])",
      "public varargs void <init>(boolean, com.yahoo.tensor.TensorType[])",
      "public void <init>(java.lang.Iterable)",
      "public void <init>(com.yahoo.tensor.TensorType$Value, java.lang.Iterable)",
      "public int rank()",
      "public com.yahoo.tensor.TensorType$Builder set(com.yahoo.tensor.TensorType$Dimension)",
      "public com.yahoo.tensor.TensorType$Builder indexed(java.lang.String, long)",
      "public com.yahoo.tensor.TensorType$Builder indexed(java.lang.String)",
      "public com.yahoo.tensor.TensorType$Builder mapped(java.lang.String)",
      "public com.yahoo.tensor.TensorType$Builder dimension(com.yahoo.tensor.TensorType$Dimension)",
      "public java.util.Optional getDimension(java.lang.String)",
      "public com.yahoo.tensor.TensorType$Builder dimension(java.lang.String, com.yahoo.tensor.TensorType$Dimension$Type)",
      "public com.yahoo.tensor.TensorType build()"
    ],
    "fields" : [ ]
  },
  "com.yahoo.tensor.TensorType$Dimension$Type" : {
    "superClass" : "java.lang.Enum",
    "interfaces" : [ ],
    "attributes" : [
      "public",
      "final",
      "enum"
    ],
    "methods" : [
      "public static com.yahoo.tensor.TensorType$Dimension$Type[] values()",
      "public static com.yahoo.tensor.TensorType$Dimension$Type valueOf(java.lang.String)"
    ],
    "fields" : [
      "public static final enum com.yahoo.tensor.TensorType$Dimension$Type indexedBound",
      "public static final enum com.yahoo.tensor.TensorType$Dimension$Type indexedUnbound",
      "public static final enum com.yahoo.tensor.TensorType$Dimension$Type mapped"
    ]
  },
  "com.yahoo.tensor.TensorType$Dimension" : {
    "superClass" : "java.lang.Object",
    "interfaces" : [
      "java.lang.Comparable"
    ],
    "attributes" : [
      "public",
      "abstract"
    ],
    "methods" : [
      "public final java.lang.String name()",
      "public abstract java.util.Optional size()",
      "public abstract com.yahoo.tensor.TensorType$Dimension$Type type()",
      "public abstract com.yahoo.tensor.TensorType$Dimension withName(java.lang.String)",
      "public com.yahoo.tensor.TensorType$Dimension withSize(long)",
      "public boolean isIndexed()",
      "public boolean isMapped()",
      "public abstract java.lang.String toString()",
      "public boolean equals(java.lang.Object)",
      "public int hashCode()",
      "public int compareTo(com.yahoo.tensor.TensorType$Dimension)",
      "public static com.yahoo.tensor.TensorType$Dimension indexed(java.lang.String, long)",
      "public static com.yahoo.tensor.TensorType$Dimension indexed(java.lang.String)",
      "public static com.yahoo.tensor.TensorType$Dimension mapped(java.lang.String)",
      "public bridge synthetic int compareTo(java.lang.Object)"
    ],
    "fields" : [ ]
  },
  "com.yahoo.tensor.TensorType$IndexedBoundDimension" : {
    "superClass" : "com.yahoo.tensor.TensorType$Dimension",
    "interfaces" : [ ],
    "attributes" : [
      "public"
    ],
    "methods" : [
      "public java.util.Optional size()",
      "public com.yahoo.tensor.TensorType$Dimension$Type type()",
      "public com.yahoo.tensor.TensorType$IndexedBoundDimension withName(java.lang.String)",
      "public java.lang.String toString()",
      "public boolean equals(java.lang.Object)",
      "public int hashCode()",
      "public bridge synthetic com.yahoo.tensor.TensorType$Dimension withName(java.lang.String)"
    ],
    "fields" : [ ]
  },
  "com.yahoo.tensor.TensorType$IndexedUnboundDimension" : {
    "superClass" : "com.yahoo.tensor.TensorType$Dimension",
    "interfaces" : [ ],
    "attributes" : [
      "public"
    ],
    "methods" : [
      "public java.util.Optional size()",
      "public com.yahoo.tensor.TensorType$Dimension$Type type()",
      "public com.yahoo.tensor.TensorType$IndexedUnboundDimension withName(java.lang.String)",
      "public java.lang.String toString()",
      "public bridge synthetic com.yahoo.tensor.TensorType$Dimension withName(java.lang.String)"
    ],
    "fields" : [ ]
  },
  "com.yahoo.tensor.TensorType$MappedDimension" : {
    "superClass" : "com.yahoo.tensor.TensorType$Dimension",
    "interfaces" : [ ],
    "attributes" : [
      "public"
    ],
    "methods" : [
      "public java.util.Optional size()",
      "public com.yahoo.tensor.TensorType$Dimension$Type type()",
      "public com.yahoo.tensor.TensorType$MappedDimension withName(java.lang.String)",
      "public java.lang.String toString()",
      "public bridge synthetic com.yahoo.tensor.TensorType$Dimension withName(java.lang.String)"
    ],
    "fields" : [ ]
  },
  "com.yahoo.tensor.TensorType$Value" : {
    "superClass" : "java.lang.Enum",
    "interfaces" : [ ],
    "attributes" : [
      "public",
      "final",
      "enum"
    ],
    "methods" : [
      "public static com.yahoo.tensor.TensorType$Value[] values()",
      "public static com.yahoo.tensor.TensorType$Value valueOf(java.lang.String)",
      "public java.lang.String id()",
      "public boolean isEqualOrLargerThan(com.yahoo.tensor.TensorType$Value)",
      "public static com.yahoo.tensor.TensorType$Value largestOf(java.util.List)",
      "public static com.yahoo.tensor.TensorType$Value largestOf(com.yahoo.tensor.TensorType$Value, com.yahoo.tensor.TensorType$Value)",
      "public java.lang.String toString()",
      "public static com.yahoo.tensor.TensorType$Value fromId(java.lang.String)"
    ],
    "fields" : [
      "public static final enum com.yahoo.tensor.TensorType$Value DOUBLE",
      "public static final enum com.yahoo.tensor.TensorType$Value FLOAT",
      "public static final enum com.yahoo.tensor.TensorType$Value BFLOAT16",
      "public static final enum com.yahoo.tensor.TensorType$Value INT8"
    ]
  },
  "com.yahoo.tensor.TensorType" : {
    "superClass" : "java.lang.Object",
    "interfaces" : [ ],
    "attributes" : [
      "public"
    ],
    "methods" : [
      "public void <init>(com.yahoo.tensor.TensorType$Value, java.util.Collection)",
      "public boolean hasIndexedDimensions()",
      "public boolean hasMappedDimensions()",
      "public boolean hasOnlyIndexedBoundDimensions()",
      "public static varargs com.yahoo.tensor.TensorType$Value combinedValueType(com.yahoo.tensor.TensorType[])",
      "public static com.yahoo.tensor.TensorType fromSpec(java.lang.String)",
      "public com.yahoo.tensor.TensorType$Value valueType()",
      "public com.yahoo.tensor.TensorType mappedSubtype()",
      "public com.yahoo.tensor.TensorType indexedSubtype()",
      "public int rank()",
      "public java.util.List dimensions()",
      "public java.util.Set dimensionNames()",
      "public java.util.Optional dimension(java.lang.String)",
      "public java.util.Optional indexOfDimension(java.lang.String)",
      "public int indexOfDimensionAsInt(java.lang.String)",
      "public java.util.Optional sizeOfDimension(java.lang.String)",
      "public boolean isAssignableTo(com.yahoo.tensor.TensorType)",
      "public boolean isConvertibleTo(com.yahoo.tensor.TensorType)",
      "public boolean isRenamableTo(com.yahoo.tensor.TensorType)",
      "public java.lang.String toString()",
      "public boolean equals(java.lang.Object)",
      "public boolean mathematicallyEquals(com.yahoo.tensor.TensorType)",
      "public java.util.Optional dimensionwiseGeneralizationWith(com.yahoo.tensor.TensorType)",
      "public int hashCode()"
    ],
    "fields" : [
      "public static final com.yahoo.tensor.TensorType empty"
    ]
  },
  "com.yahoo.tensor.TensorTypeParser" : {
    "superClass" : "java.lang.Object",
    "interfaces" : [ ],
    "attributes" : [
      "public"
    ],
    "methods" : [
      "public void <init>()",
      "public static com.yahoo.tensor.TensorType fromSpec(java.lang.String)"
    ],
    "fields" : [ ]
  },
  "com.yahoo.tensor.Tensors" : {
    "superClass" : "java.lang.Object",
    "interfaces" : [ ],
    "attributes" : [
      "public"
    ],
    "methods" : [
      "public void <init>()",
      "public static varargs com.yahoo.tensor.Tensor toSparse(com.yahoo.tensor.Tensor, java.lang.String[])",
      "public static com.yahoo.tensor.Tensor packBits(com.yahoo.tensor.Tensor)"
    ],
    "fields" : [ ]
  },
  "com.yahoo.tensor.TypeResolver" : {
    "superClass" : "java.lang.Object",
    "interfaces" : [ ],
    "attributes" : [
      "public"
    ],
    "methods" : [
      "public void <init>()",
      "public static com.yahoo.tensor.TensorType map(com.yahoo.tensor.TensorType)",
      "public static com.yahoo.tensor.TensorType reduce(com.yahoo.tensor.TensorType, java.util.List)",
      "public static com.yahoo.tensor.TensorType peek(com.yahoo.tensor.TensorType, java.util.List)",
      "public static com.yahoo.tensor.TensorType rename(com.yahoo.tensor.TensorType, java.util.List, java.util.List)",
      "public static com.yahoo.tensor.TensorType cell_cast(com.yahoo.tensor.TensorType, com.yahoo.tensor.TensorType$Value)",
      "public static com.yahoo.tensor.TensorType join(com.yahoo.tensor.TensorType, com.yahoo.tensor.TensorType)",
      "public static com.yahoo.tensor.TensorType merge(com.yahoo.tensor.TensorType, com.yahoo.tensor.TensorType)",
      "public static com.yahoo.tensor.TensorType concat(com.yahoo.tensor.TensorType, com.yahoo.tensor.TensorType, java.lang.String)"
    ],
    "fields" : [ ]
  },
  "com.yahoo.tensor.evaluation.EvaluationContext" : {
    "superClass" : "java.lang.Object",
    "interfaces" : [
      "com.yahoo.tensor.evaluation.TypeContext"
    ],
    "attributes" : [
      "public",
      "interface",
      "abstract"
    ],
    "methods" : [
      "public abstract com.yahoo.tensor.Tensor getTensor(java.lang.String)"
    ],
    "fields" : [ ]
  },
  "com.yahoo.tensor.evaluation.MapEvaluationContext" : {
    "superClass" : "java.lang.Object",
    "interfaces" : [
      "com.yahoo.tensor.evaluation.EvaluationContext"
    ],
    "attributes" : [
      "public"
    ],
    "methods" : [
      "public void <init>()",
      "public void put(java.lang.String, com.yahoo.tensor.Tensor)",
      "public com.yahoo.tensor.TensorType getType(java.lang.String)",
      "public com.yahoo.tensor.TensorType getType(com.yahoo.tensor.evaluation.Name)",
      "public com.yahoo.tensor.Tensor getTensor(java.lang.String)",
      "public java.lang.String resolveBinding(java.lang.String)"
    ],
    "fields" : [ ]
  },
  "com.yahoo.tensor.evaluation.Name" : {
    "superClass" : "java.lang.Object",
    "interfaces" : [ ],
    "attributes" : [
      "public"
    ],
    "methods" : [
      "public void <init>(java.lang.String)",
      "public java.lang.String name()",
      "public java.lang.String toString()",
      "public int hashCode()",
      "public boolean equals(java.lang.Object)"
    ],
    "fields" : [ ]
  },
  "com.yahoo.tensor.evaluation.TypeContext" : {
    "superClass" : "java.lang.Object",
    "interfaces" : [ ],
    "attributes" : [
      "public",
      "interface",
      "abstract"
    ],
    "methods" : [
      "public abstract com.yahoo.tensor.TensorType getType(com.yahoo.tensor.evaluation.Name)",
      "public abstract com.yahoo.tensor.TensorType getType(java.lang.String)",
      "public abstract java.lang.String resolveBinding(java.lang.String)"
    ],
    "fields" : [ ]
  },
  "com.yahoo.tensor.evaluation.VariableTensor" : {
    "superClass" : "com.yahoo.tensor.functions.PrimitiveTensorFunction",
    "interfaces" : [ ],
    "attributes" : [
      "public"
    ],
    "methods" : [
      "public void <init>(java.lang.String)",
      "public void <init>(java.lang.String, com.yahoo.tensor.TensorType)",
      "public java.util.List arguments()",
      "public com.yahoo.tensor.functions.TensorFunction withArguments(java.util.List)",
      "public com.yahoo.tensor.functions.PrimitiveTensorFunction toPrimitive()",
      "public com.yahoo.tensor.TensorType type(com.yahoo.tensor.evaluation.TypeContext)",
      "public com.yahoo.tensor.Tensor evaluate(com.yahoo.tensor.evaluation.EvaluationContext)",
      "public java.lang.String toString(com.yahoo.tensor.functions.ToStringContext)",
      "public int hashCode()"
    ],
    "fields" : [ ]
  },
  "com.yahoo.tensor.functions.Argmax" : {
    "superClass" : "com.yahoo.tensor.functions.CompositeTensorFunction",
    "interfaces" : [ ],
    "attributes" : [
      "public"
    ],
    "methods" : [
      "public void <init>(com.yahoo.tensor.functions.TensorFunction)",
      "public void <init>(com.yahoo.tensor.functions.TensorFunction, java.lang.String)",
      "public void <init>(com.yahoo.tensor.functions.TensorFunction, java.util.List)",
      "public java.util.List arguments()",
      "public com.yahoo.tensor.functions.TensorFunction withArguments(java.util.List)",
      "public com.yahoo.tensor.functions.PrimitiveTensorFunction toPrimitive()",
      "public java.lang.String toString(com.yahoo.tensor.functions.ToStringContext)",
      "public int hashCode()"
    ],
    "fields" : [ ]
  },
  "com.yahoo.tensor.functions.Argmin" : {
    "superClass" : "com.yahoo.tensor.functions.CompositeTensorFunction",
    "interfaces" : [ ],
    "attributes" : [
      "public"
    ],
    "methods" : [
      "public void <init>(com.yahoo.tensor.functions.TensorFunction)",
      "public void <init>(com.yahoo.tensor.functions.TensorFunction, java.lang.String)",
      "public void <init>(com.yahoo.tensor.functions.TensorFunction, java.util.List)",
      "public java.util.List arguments()",
      "public com.yahoo.tensor.functions.TensorFunction withArguments(java.util.List)",
      "public com.yahoo.tensor.functions.PrimitiveTensorFunction toPrimitive()",
      "public java.lang.String toString(com.yahoo.tensor.functions.ToStringContext)",
      "public int hashCode()"
    ],
    "fields" : [ ]
  },
  "com.yahoo.tensor.functions.CellCast" : {
    "superClass" : "com.yahoo.tensor.functions.PrimitiveTensorFunction",
    "interfaces" : [ ],
    "attributes" : [
      "public"
    ],
    "methods" : [
      "public void <init>(com.yahoo.tensor.functions.TensorFunction, com.yahoo.tensor.TensorType$Value)",
      "public java.util.List arguments()",
      "public com.yahoo.tensor.functions.TensorFunction withArguments(java.util.List)",
      "public com.yahoo.tensor.functions.PrimitiveTensorFunction toPrimitive()",
      "public com.yahoo.tensor.TensorType type(com.yahoo.tensor.evaluation.TypeContext)",
      "public com.yahoo.tensor.Tensor evaluate(com.yahoo.tensor.evaluation.EvaluationContext)",
      "public java.lang.String toString(com.yahoo.tensor.functions.ToStringContext)",
      "public int hashCode()"
    ],
    "fields" : [ ]
  },
  "com.yahoo.tensor.functions.CellOrder$Order" : {
    "superClass" : "java.lang.Enum",
    "interfaces" : [ ],
    "attributes" : [
      "public",
      "final",
      "enum"
    ],
    "methods" : [
      "public static com.yahoo.tensor.functions.CellOrder$Order[] values()",
      "public static com.yahoo.tensor.functions.CellOrder$Order valueOf(java.lang.String)",
      "public java.lang.String toString()"
    ],
    "fields" : [
      "public static final enum com.yahoo.tensor.functions.CellOrder$Order MAX",
      "public static final enum com.yahoo.tensor.functions.CellOrder$Order MIN"
    ]
  },
  "com.yahoo.tensor.functions.CellOrder" : {
    "superClass" : "com.yahoo.tensor.functions.PrimitiveTensorFunction",
    "interfaces" : [ ],
    "attributes" : [
      "public"
    ],
    "methods" : [
      "public void <init>(com.yahoo.tensor.functions.TensorFunction, com.yahoo.tensor.functions.CellOrder$Order)",
      "public static com.yahoo.tensor.TensorType outputType(com.yahoo.tensor.TensorType)",
      "public com.yahoo.tensor.functions.TensorFunction argument()",
      "public com.yahoo.tensor.functions.CellOrder$Order order()",
      "public java.util.List arguments()",
      "public com.yahoo.tensor.functions.TensorFunction withArguments(java.util.List)",
      "public com.yahoo.tensor.functions.PrimitiveTensorFunction toPrimitive()",
      "public com.yahoo.tensor.TensorType type(com.yahoo.tensor.evaluation.TypeContext)",
      "public com.yahoo.tensor.Tensor evaluate(com.yahoo.tensor.evaluation.EvaluationContext)",
      "public java.lang.String toString(com.yahoo.tensor.functions.ToStringContext)",
      "public int hashCode()"
    ],
    "fields" : [ ]
  },
  "com.yahoo.tensor.functions.CompositeTensorFunction" : {
    "superClass" : "com.yahoo.tensor.functions.TensorFunction",
    "interfaces" : [ ],
    "attributes" : [
      "public",
      "abstract"
    ],
    "methods" : [
      "public void <init>()",
      "public com.yahoo.tensor.TensorType type(com.yahoo.tensor.evaluation.TypeContext)",
      "public com.yahoo.tensor.Tensor evaluate(com.yahoo.tensor.evaluation.EvaluationContext)"
    ],
    "fields" : [ ]
  },
  "com.yahoo.tensor.functions.Concat" : {
    "superClass" : "com.yahoo.tensor.functions.PrimitiveTensorFunction",
    "interfaces" : [ ],
    "attributes" : [
      "public"
    ],
    "methods" : [
      "public void <init>(com.yahoo.tensor.functions.TensorFunction, com.yahoo.tensor.functions.TensorFunction, java.lang.String)",
      "public java.util.List arguments()",
      "public com.yahoo.tensor.functions.TensorFunction withArguments(java.util.List)",
      "public com.yahoo.tensor.functions.PrimitiveTensorFunction toPrimitive()",
      "public java.lang.String toString(com.yahoo.tensor.functions.ToStringContext)",
      "public int hashCode()",
      "public com.yahoo.tensor.TensorType type(com.yahoo.tensor.evaluation.TypeContext)",
      "public com.yahoo.tensor.Tensor evaluate(com.yahoo.tensor.evaluation.EvaluationContext)"
    ],
    "fields" : [ ]
  },
  "com.yahoo.tensor.functions.ConstantTensor" : {
    "superClass" : "com.yahoo.tensor.functions.PrimitiveTensorFunction",
    "interfaces" : [ ],
    "attributes" : [
      "public"
    ],
    "methods" : [
      "public void <init>(java.lang.String)",
      "public void <init>(com.yahoo.tensor.Tensor)",
      "public java.util.List arguments()",
      "public com.yahoo.tensor.functions.TensorFunction withArguments(java.util.List)",
      "public com.yahoo.tensor.functions.PrimitiveTensorFunction toPrimitive()",
      "public com.yahoo.tensor.TensorType type(com.yahoo.tensor.evaluation.TypeContext)",
      "public com.yahoo.tensor.Tensor evaluate(com.yahoo.tensor.evaluation.EvaluationContext)",
      "public java.lang.String toString(com.yahoo.tensor.functions.ToStringContext)",
      "public int hashCode()"
    ],
    "fields" : [ ]
  },
  "com.yahoo.tensor.functions.CosineSimilarity" : {
    "superClass" : "com.yahoo.tensor.functions.TensorFunction",
    "interfaces" : [ ],
    "attributes" : [
      "public"
    ],
    "methods" : [
      "public void <init>(com.yahoo.tensor.functions.TensorFunction, com.yahoo.tensor.functions.TensorFunction, java.lang.String)",
      "public java.util.List arguments()",
      "public com.yahoo.tensor.functions.TensorFunction withArguments(java.util.List)",
      "public com.yahoo.tensor.TensorType type(com.yahoo.tensor.evaluation.TypeContext)",
      "public com.yahoo.tensor.Tensor evaluate(com.yahoo.tensor.evaluation.EvaluationContext)",
      "public com.yahoo.tensor.functions.PrimitiveTensorFunction toPrimitive()",
      "public java.lang.String toString(com.yahoo.tensor.functions.ToStringContext)",
      "public int hashCode()"
    ],
    "fields" : [ ]
  },
  "com.yahoo.tensor.functions.Diag" : {
    "superClass" : "com.yahoo.tensor.functions.CompositeTensorFunction",
    "interfaces" : [ ],
    "attributes" : [
      "public"
    ],
    "methods" : [
      "public void <init>(com.yahoo.tensor.TensorType)",
      "public java.util.List arguments()",
      "public com.yahoo.tensor.functions.TensorFunction withArguments(java.util.List)",
      "public com.yahoo.tensor.functions.PrimitiveTensorFunction toPrimitive()",
      "public java.lang.String toString(com.yahoo.tensor.functions.ToStringContext)",
      "public int hashCode()"
    ],
    "fields" : [ ]
  },
  "com.yahoo.tensor.functions.DynamicTensor" : {
    "superClass" : "com.yahoo.tensor.functions.PrimitiveTensorFunction",
    "interfaces" : [ ],
    "attributes" : [
      "public",
      "abstract"
    ],
    "methods" : [
      "public com.yahoo.tensor.TensorType type(com.yahoo.tensor.evaluation.TypeContext)",
      "public java.util.List arguments()",
      "public abstract java.util.List cellGeneratorFunctions()",
      "public com.yahoo.tensor.functions.TensorFunction withArguments(java.util.List)",
      "public com.yahoo.tensor.functions.PrimitiveTensorFunction toPrimitive()",
      "public java.lang.String toString(com.yahoo.tensor.functions.ToStringContext)",
      "public static com.yahoo.tensor.functions.DynamicTensor from(com.yahoo.tensor.TensorType, java.util.Map)",
      "public static com.yahoo.tensor.functions.DynamicTensor from(com.yahoo.tensor.TensorType, java.util.List)"
    ],
    "fields" : [ ]
  },
  "com.yahoo.tensor.functions.EuclideanDistance" : {
    "superClass" : "com.yahoo.tensor.functions.TensorFunction",
    "interfaces" : [ ],
    "attributes" : [
      "public"
    ],
    "methods" : [
      "public void <init>(com.yahoo.tensor.functions.TensorFunction, com.yahoo.tensor.functions.TensorFunction, java.lang.String)",
      "public java.util.List arguments()",
      "public com.yahoo.tensor.functions.TensorFunction withArguments(java.util.List)",
      "public com.yahoo.tensor.TensorType type(com.yahoo.tensor.evaluation.TypeContext)",
      "public com.yahoo.tensor.Tensor evaluate(com.yahoo.tensor.evaluation.EvaluationContext)",
      "public com.yahoo.tensor.functions.PrimitiveTensorFunction toPrimitive()",
      "public java.lang.String toString(com.yahoo.tensor.functions.ToStringContext)",
      "public int hashCode()"
    ],
    "fields" : [ ]
  },
  "com.yahoo.tensor.functions.Expand" : {
    "superClass" : "com.yahoo.tensor.functions.CompositeTensorFunction",
    "interfaces" : [ ],
    "attributes" : [
      "public"
    ],
    "methods" : [
      "public void <init>(com.yahoo.tensor.functions.TensorFunction, java.lang.String)",
      "public java.util.List arguments()",
      "public com.yahoo.tensor.functions.TensorFunction withArguments(java.util.List)",
      "public com.yahoo.tensor.functions.PrimitiveTensorFunction toPrimitive()",
      "public final com.yahoo.tensor.TensorType type(com.yahoo.tensor.evaluation.TypeContext)",
      "public java.lang.String toString(com.yahoo.tensor.functions.ToStringContext)",
      "public int hashCode()"
    ],
    "fields" : [ ]
  },
  "com.yahoo.tensor.functions.FilterSubspaces" : {
    "superClass" : "com.yahoo.tensor.functions.PrimitiveTensorFunction",
    "interfaces" : [ ],
    "attributes" : [
      "public"
    ],
    "methods" : [
      "public void <init>(com.yahoo.tensor.functions.TensorFunction, java.lang.String, com.yahoo.tensor.functions.TensorFunction)",
      "public com.yahoo.tensor.functions.TensorFunction argument()",
      "public java.util.List arguments()",
      "public com.yahoo.tensor.functions.TensorFunction withArguments(java.util.List)",
      "public com.yahoo.tensor.functions.PrimitiveTensorFunction toPrimitive()",
      "public com.yahoo.tensor.TensorType type(com.yahoo.tensor.evaluation.TypeContext)",
      "public com.yahoo.tensor.Tensor evaluate(com.yahoo.tensor.evaluation.EvaluationContext)",
      "public java.lang.String toString(com.yahoo.tensor.functions.ToStringContext)",
      "public int hashCode()"
    ],
    "fields" : [ ]
  },
  "com.yahoo.tensor.functions.Generate" : {
    "superClass" : "com.yahoo.tensor.functions.PrimitiveTensorFunction",
    "interfaces" : [ ],
    "attributes" : [
      "public"
    ],
    "methods" : [
      "public void <init>(com.yahoo.tensor.TensorType, java.util.function.Function)",
      "public static com.yahoo.tensor.functions.Generate free(com.yahoo.tensor.TensorType, java.util.function.Function)",
      "public static com.yahoo.tensor.functions.Generate bound(com.yahoo.tensor.TensorType, com.yahoo.tensor.functions.ScalarFunction)",
      "public java.util.List arguments()",
      "public com.yahoo.tensor.functions.TensorFunction withArguments(java.util.List)",
      "public com.yahoo.tensor.functions.PrimitiveTensorFunction toPrimitive()",
      "public com.yahoo.tensor.TensorType type(com.yahoo.tensor.evaluation.TypeContext)",
      "public com.yahoo.tensor.Tensor evaluate(com.yahoo.tensor.evaluation.EvaluationContext)",
      "public java.lang.String toString(com.yahoo.tensor.functions.ToStringContext)",
      "public int hashCode()"
    ],
    "fields" : [ ]
  },
  "com.yahoo.tensor.functions.Join" : {
    "superClass" : "com.yahoo.tensor.functions.PrimitiveTensorFunction",
    "interfaces" : [ ],
    "attributes" : [
      "public"
    ],
    "methods" : [
      "public void <init>(com.yahoo.tensor.functions.TensorFunction, com.yahoo.tensor.functions.TensorFunction, java.util.function.DoubleBinaryOperator)",
      "public static com.yahoo.tensor.TensorType outputType(com.yahoo.tensor.TensorType, com.yahoo.tensor.TensorType)",
      "public java.util.function.DoubleBinaryOperator combinator()",
      "public java.util.List arguments()",
      "public com.yahoo.tensor.functions.TensorFunction withArguments(java.util.List)",
      "public com.yahoo.tensor.functions.PrimitiveTensorFunction toPrimitive()",
      "public java.lang.String toString(com.yahoo.tensor.functions.ToStringContext)",
      "public int hashCode()",
      "public com.yahoo.tensor.TensorType type(com.yahoo.tensor.evaluation.TypeContext)",
      "public com.yahoo.tensor.Tensor evaluate(com.yahoo.tensor.evaluation.EvaluationContext)"
    ],
    "fields" : [ ]
  },
  "com.yahoo.tensor.functions.L1Normalize" : {
    "superClass" : "com.yahoo.tensor.functions.CompositeTensorFunction",
    "interfaces" : [ ],
    "attributes" : [
      "public"
    ],
    "methods" : [
      "public void <init>(com.yahoo.tensor.functions.TensorFunction, java.lang.String)",
      "public java.util.List arguments()",
      "public com.yahoo.tensor.functions.TensorFunction withArguments(java.util.List)",
      "public com.yahoo.tensor.functions.PrimitiveTensorFunction toPrimitive()",
      "public java.lang.String toString(com.yahoo.tensor.functions.ToStringContext)",
      "public int hashCode()"
    ],
    "fields" : [ ]
  },
  "com.yahoo.tensor.functions.L2Normalize" : {
    "superClass" : "com.yahoo.tensor.functions.CompositeTensorFunction",
    "interfaces" : [ ],
    "attributes" : [
      "public"
    ],
    "methods" : [
      "public void <init>(com.yahoo.tensor.functions.TensorFunction, java.lang.String)",
      "public java.util.List arguments()",
      "public com.yahoo.tensor.functions.TensorFunction withArguments(java.util.List)",
      "public com.yahoo.tensor.functions.PrimitiveTensorFunction toPrimitive()",
      "public java.lang.String toString(com.yahoo.tensor.functions.ToStringContext)",
      "public int hashCode()"
    ],
    "fields" : [ ]
  },
  "com.yahoo.tensor.functions.Map" : {
    "superClass" : "com.yahoo.tensor.functions.PrimitiveTensorFunction",
    "interfaces" : [ ],
    "attributes" : [
      "public"
    ],
    "methods" : [
      "public void <init>(com.yahoo.tensor.functions.TensorFunction, java.util.function.DoubleUnaryOperator)",
      "public static com.yahoo.tensor.TensorType outputType(com.yahoo.tensor.TensorType)",
      "public com.yahoo.tensor.functions.TensorFunction argument()",
      "public java.util.function.DoubleUnaryOperator mapper()",
      "public java.util.List arguments()",
      "public com.yahoo.tensor.functions.TensorFunction withArguments(java.util.List)",
      "public com.yahoo.tensor.functions.PrimitiveTensorFunction toPrimitive()",
      "public com.yahoo.tensor.TensorType type(com.yahoo.tensor.evaluation.TypeContext)",
      "public com.yahoo.tensor.Tensor evaluate(com.yahoo.tensor.evaluation.EvaluationContext)",
      "public java.lang.String toString(com.yahoo.tensor.functions.ToStringContext)",
      "public int hashCode()"
    ],
    "fields" : [ ]
  },
  "com.yahoo.tensor.functions.MapSubspaces" : {
    "superClass" : "com.yahoo.tensor.functions.PrimitiveTensorFunction",
    "interfaces" : [ ],
    "attributes" : [
      "public"
    ],
    "methods" : [
      "public void <init>(com.yahoo.tensor.functions.TensorFunction, java.lang.String, com.yahoo.tensor.functions.TensorFunction)",
      "public com.yahoo.tensor.functions.TensorFunction argument()",
      "public java.util.List arguments()",
      "public com.yahoo.tensor.functions.TensorFunction withArguments(java.util.List)",
      "public com.yahoo.tensor.functions.PrimitiveTensorFunction toPrimitive()",
      "public com.yahoo.tensor.TensorType type(com.yahoo.tensor.evaluation.TypeContext)",
      "public com.yahoo.tensor.Tensor evaluate(com.yahoo.tensor.evaluation.EvaluationContext)",
      "public java.lang.String toString(com.yahoo.tensor.functions.ToStringContext)",
      "public int hashCode()"
    ],
    "fields" : [ ]
  },
  "com.yahoo.tensor.functions.Matmul" : {
    "superClass" : "com.yahoo.tensor.functions.CompositeTensorFunction",
    "interfaces" : [ ],
    "attributes" : [
      "public"
    ],
    "methods" : [
      "public void <init>(com.yahoo.tensor.functions.TensorFunction, com.yahoo.tensor.functions.TensorFunction, java.lang.String)",
      "public static com.yahoo.tensor.TensorType outputType(com.yahoo.tensor.TensorType, com.yahoo.tensor.TensorType, java.lang.String)",
      "public java.util.List arguments()",
      "public com.yahoo.tensor.functions.TensorFunction withArguments(java.util.List)",
      "public com.yahoo.tensor.functions.PrimitiveTensorFunction toPrimitive()",
      "public java.lang.String toString(com.yahoo.tensor.functions.ToStringContext)",
      "public int hashCode()"
    ],
    "fields" : [ ]
  },
  "com.yahoo.tensor.functions.Merge" : {
    "superClass" : "com.yahoo.tensor.functions.PrimitiveTensorFunction",
    "interfaces" : [ ],
    "attributes" : [
      "public"
    ],
    "methods" : [
      "public void <init>(com.yahoo.tensor.functions.TensorFunction, com.yahoo.tensor.functions.TensorFunction, java.util.function.DoubleBinaryOperator)",
      "public static com.yahoo.tensor.TensorType outputType(com.yahoo.tensor.TensorType, com.yahoo.tensor.TensorType)",
      "public java.util.function.DoubleBinaryOperator merger()",
      "public java.util.List arguments()",
      "public com.yahoo.tensor.functions.TensorFunction withArguments(java.util.List)",
      "public com.yahoo.tensor.functions.PrimitiveTensorFunction toPrimitive()",
      "public com.yahoo.tensor.TensorType type(com.yahoo.tensor.evaluation.TypeContext)",
      "public com.yahoo.tensor.Tensor evaluate(com.yahoo.tensor.evaluation.EvaluationContext)",
      "public java.lang.String toString(com.yahoo.tensor.functions.ToStringContext)",
      "public int hashCode()"
    ],
    "fields" : [ ]
  },
  "com.yahoo.tensor.functions.PrimitiveTensorFunction" : {
    "superClass" : "com.yahoo.tensor.functions.TensorFunction",
    "interfaces" : [ ],
    "attributes" : [
      "public",
      "abstract"
    ],
    "methods" : [
      "public void <init>()"
    ],
    "fields" : [ ]
  },
  "com.yahoo.tensor.functions.Random" : {
    "superClass" : "com.yahoo.tensor.functions.CompositeTensorFunction",
    "interfaces" : [ ],
    "attributes" : [
      "public"
    ],
    "methods" : [
      "public void <init>(com.yahoo.tensor.TensorType)",
      "public java.util.List arguments()",
      "public com.yahoo.tensor.functions.TensorFunction withArguments(java.util.List)",
      "public com.yahoo.tensor.functions.PrimitiveTensorFunction toPrimitive()",
      "public java.lang.String toString(com.yahoo.tensor.functions.ToStringContext)",
      "public int hashCode()"
    ],
    "fields" : [ ]
  },
  "com.yahoo.tensor.functions.Range" : {
    "superClass" : "com.yahoo.tensor.functions.CompositeTensorFunction",
    "interfaces" : [ ],
    "attributes" : [
      "public"
    ],
    "methods" : [
      "public void <init>(com.yahoo.tensor.TensorType)",
      "public java.util.List arguments()",
      "public com.yahoo.tensor.functions.TensorFunction withArguments(java.util.List)",
      "public com.yahoo.tensor.functions.PrimitiveTensorFunction toPrimitive()",
      "public java.lang.String toString(com.yahoo.tensor.functions.ToStringContext)",
      "public int hashCode()"
    ],
    "fields" : [ ]
  },
  "com.yahoo.tensor.functions.Reduce$Aggregator" : {
    "superClass" : "java.lang.Enum",
    "interfaces" : [ ],
    "attributes" : [
      "public",
      "final",
      "enum"
    ],
    "methods" : [
      "public static com.yahoo.tensor.functions.Reduce$Aggregator[] values()",
      "public static com.yahoo.tensor.functions.Reduce$Aggregator valueOf(java.lang.String)"
    ],
    "fields" : [
      "public static final enum com.yahoo.tensor.functions.Reduce$Aggregator avg",
      "public static final enum com.yahoo.tensor.functions.Reduce$Aggregator count",
      "public static final enum com.yahoo.tensor.functions.Reduce$Aggregator max",
      "public static final enum com.yahoo.tensor.functions.Reduce$Aggregator median",
      "public static final enum com.yahoo.tensor.functions.Reduce$Aggregator min",
      "public static final enum com.yahoo.tensor.functions.Reduce$Aggregator prod",
      "public static final enum com.yahoo.tensor.functions.Reduce$Aggregator sum"
    ]
  },
  "com.yahoo.tensor.functions.Reduce" : {
    "superClass" : "com.yahoo.tensor.functions.PrimitiveTensorFunction",
    "interfaces" : [ ],
    "attributes" : [
      "public"
    ],
    "methods" : [
      "public void <init>(com.yahoo.tensor.functions.TensorFunction, com.yahoo.tensor.functions.Reduce$Aggregator)",
      "public void <init>(com.yahoo.tensor.functions.TensorFunction, com.yahoo.tensor.functions.Reduce$Aggregator, java.lang.String)",
      "public void <init>(com.yahoo.tensor.functions.TensorFunction, com.yahoo.tensor.functions.Reduce$Aggregator, java.util.List)",
      "public static com.yahoo.tensor.TensorType outputType(com.yahoo.tensor.TensorType, java.util.List)",
      "public com.yahoo.tensor.functions.TensorFunction argument()",
      "public java.util.List arguments()",
      "public com.yahoo.tensor.functions.TensorFunction withArguments(java.util.List)",
      "public com.yahoo.tensor.functions.PrimitiveTensorFunction toPrimitive()",
      "public java.lang.String toString(com.yahoo.tensor.functions.ToStringContext)",
      "public com.yahoo.tensor.TensorType type(com.yahoo.tensor.evaluation.TypeContext)",
      "public com.yahoo.tensor.Tensor evaluate(com.yahoo.tensor.evaluation.EvaluationContext)",
      "public int hashCode()"
    ],
    "fields" : [ ]
  },
  "com.yahoo.tensor.functions.ReduceJoin" : {
    "superClass" : "com.yahoo.tensor.functions.CompositeTensorFunction",
    "interfaces" : [ ],
    "attributes" : [
      "public"
    ],
    "methods" : [
      "public void <init>(com.yahoo.tensor.functions.Reduce, com.yahoo.tensor.functions.Join)",
      "public void <init>(com.yahoo.tensor.functions.TensorFunction, com.yahoo.tensor.functions.TensorFunction, java.util.function.DoubleBinaryOperator, com.yahoo.tensor.functions.Reduce$Aggregator, java.util.List)",
      "public java.util.List arguments()",
      "public com.yahoo.tensor.functions.TensorFunction withArguments(java.util.List)",
      "public com.yahoo.tensor.functions.PrimitiveTensorFunction toPrimitive()",
      "public final com.yahoo.tensor.Tensor evaluate(com.yahoo.tensor.evaluation.EvaluationContext)",
      "public boolean canOptimize(com.yahoo.tensor.Tensor, com.yahoo.tensor.Tensor)",
      "public java.lang.String toString(com.yahoo.tensor.functions.ToStringContext)",
      "public int hashCode()"
    ],
    "fields" : [ ]
  },
  "com.yahoo.tensor.functions.Rename" : {
    "superClass" : "com.yahoo.tensor.functions.PrimitiveTensorFunction",
    "interfaces" : [ ],
    "attributes" : [
      "public"
    ],
    "methods" : [
      "public void <init>(com.yahoo.tensor.functions.TensorFunction, java.lang.String, java.lang.String)",
      "public void <init>(com.yahoo.tensor.functions.TensorFunction, java.util.List, java.util.List)",
      "public java.util.List fromDimensions()",
      "public java.util.List toDimensions()",
      "public java.util.List arguments()",
      "public com.yahoo.tensor.functions.TensorFunction withArguments(java.util.List)",
      "public com.yahoo.tensor.functions.PrimitiveTensorFunction toPrimitive()",
      "public com.yahoo.tensor.TensorType type(com.yahoo.tensor.evaluation.TypeContext)",
      "public com.yahoo.tensor.Tensor evaluate(com.yahoo.tensor.evaluation.EvaluationContext)",
      "public java.lang.String toString(com.yahoo.tensor.functions.ToStringContext)",
      "public int hashCode()"
    ],
    "fields" : [ ]
  },
  "com.yahoo.tensor.functions.ScalarFunction" : {
    "superClass" : "java.lang.Object",
    "interfaces" : [
      "java.util.function.Function"
    ],
    "attributes" : [
      "public",
      "interface",
      "abstract"
    ],
    "methods" : [
      "public abstract java.lang.Double apply(com.yahoo.tensor.evaluation.EvaluationContext)",
      "public java.util.Optional asTensorFunction()",
      "public java.lang.String toString(com.yahoo.tensor.functions.ToStringContext)",
      "public bridge synthetic java.lang.Object apply(java.lang.Object)"
    ],
    "fields" : [ ]
  },
  "com.yahoo.tensor.functions.ScalarFunctions$Abs" : {
    "superClass" : "java.lang.Object",
    "interfaces" : [
      "java.util.function.DoubleUnaryOperator"
    ],
    "attributes" : [
      "public"
    ],
    "methods" : [
      "public void <init>()",
      "public double applyAsDouble(double)",
      "public java.lang.String toString()",
      "public int hashCode()"
    ],
    "fields" : [ ]
  },
  "com.yahoo.tensor.functions.ScalarFunctions$Acos" : {
    "superClass" : "java.lang.Object",
    "interfaces" : [
      "java.util.function.DoubleUnaryOperator"
    ],
    "attributes" : [
      "public"
    ],
    "methods" : [
      "public void <init>()",
      "public double applyAsDouble(double)",
      "public java.lang.String toString()",
      "public int hashCode()"
    ],
    "fields" : [ ]
  },
  "com.yahoo.tensor.functions.ScalarFunctions$Add" : {
    "superClass" : "java.lang.Object",
    "interfaces" : [
      "java.util.function.DoubleBinaryOperator"
    ],
    "attributes" : [
      "public"
    ],
    "methods" : [
      "public void <init>()",
      "public double applyAsDouble(double, double)",
      "public java.lang.String toString()",
      "public int hashCode()"
    ],
    "fields" : [ ]
  },
  "com.yahoo.tensor.functions.ScalarFunctions$Asin" : {
    "superClass" : "java.lang.Object",
    "interfaces" : [
      "java.util.function.DoubleUnaryOperator"
    ],
    "attributes" : [
      "public"
    ],
    "methods" : [
      "public void <init>()",
      "public double applyAsDouble(double)",
      "public java.lang.String toString()",
      "public int hashCode()"
    ],
    "fields" : [ ]
  },
  "com.yahoo.tensor.functions.ScalarFunctions$Atan" : {
    "superClass" : "java.lang.Object",
    "interfaces" : [
      "java.util.function.DoubleUnaryOperator"
    ],
    "attributes" : [
      "public"
    ],
    "methods" : [
      "public void <init>()",
      "public double applyAsDouble(double)",
      "public java.lang.String toString()",
      "public int hashCode()"
    ],
    "fields" : [ ]
  },
  "com.yahoo.tensor.functions.ScalarFunctions$Ceil" : {
    "superClass" : "java.lang.Object",
    "interfaces" : [
      "java.util.function.DoubleUnaryOperator"
    ],
    "attributes" : [
      "public"
    ],
    "methods" : [
      "public void <init>()",
      "public double applyAsDouble(double)",
      "public java.lang.String toString()",
      "public int hashCode()"
    ],
    "fields" : [ ]
  },
  "com.yahoo.tensor.functions.ScalarFunctions$Constant" : {
    "superClass" : "java.lang.Object",
    "interfaces" : [
      "java.util.function.Function"
    ],
    "attributes" : [
      "public"
    ],
    "methods" : [
      "public void <init>(double)",
      "public java.lang.Double apply(java.util.List)",
      "public java.lang.String toString()",
      "public int hashCode()",
      "public bridge synthetic java.lang.Object apply(java.lang.Object)"
    ],
    "fields" : [ ]
  },
  "com.yahoo.tensor.functions.ScalarFunctions$Cos" : {
    "superClass" : "java.lang.Object",
    "interfaces" : [
      "java.util.function.DoubleUnaryOperator"
    ],
    "attributes" : [
      "public"
    ],
    "methods" : [
      "public void <init>()",
      "public double applyAsDouble(double)",
      "public java.lang.String toString()",
      "public int hashCode()"
    ],
    "fields" : [ ]
  },
  "com.yahoo.tensor.functions.ScalarFunctions$Divide" : {
    "superClass" : "java.lang.Object",
    "interfaces" : [
      "java.util.function.DoubleBinaryOperator"
    ],
    "attributes" : [
      "public"
    ],
    "methods" : [
      "public void <init>()",
      "public double applyAsDouble(double, double)",
      "public java.lang.String toString()",
      "public int hashCode()"
    ],
    "fields" : [ ]
  },
  "com.yahoo.tensor.functions.ScalarFunctions$Elu" : {
    "superClass" : "java.lang.Object",
    "interfaces" : [
      "java.util.function.DoubleUnaryOperator"
    ],
    "attributes" : [
      "public"
    ],
    "methods" : [
      "public void <init>()",
      "public void <init>(double)",
      "public double applyAsDouble(double)",
      "public java.lang.String toString()",
      "public int hashCode()"
    ],
    "fields" : [ ]
  },
  "com.yahoo.tensor.functions.ScalarFunctions$Equal" : {
    "superClass" : "java.lang.Object",
    "interfaces" : [
      "java.util.function.DoubleBinaryOperator"
    ],
    "attributes" : [
      "public"
    ],
    "methods" : [
      "public void <init>()",
      "public double applyAsDouble(double, double)",
      "public java.lang.String toString()",
      "public int hashCode()"
    ],
    "fields" : [ ]
  },
  "com.yahoo.tensor.functions.ScalarFunctions$EqualElements" : {
    "superClass" : "java.lang.Object",
    "interfaces" : [
      "java.util.function.Function"
    ],
    "attributes" : [
      "public"
    ],
    "methods" : [
      "public java.lang.Double apply(java.util.List)",
      "public java.lang.String toString()",
      "public int hashCode()",
      "public bridge synthetic java.lang.Object apply(java.lang.Object)"
    ],
    "fields" : [ ]
  },
  "com.yahoo.tensor.functions.ScalarFunctions$Erf" : {
    "superClass" : "java.lang.Object",
    "interfaces" : [
      "java.util.function.DoubleUnaryOperator"
    ],
    "attributes" : [
      "public"
    ],
    "methods" : [
      "public void <init>()",
      "public double applyAsDouble(double)",
      "public java.lang.String toString()",
      "public int hashCode()",
      "public static double erf(double)"
    ],
    "fields" : [ ]
  },
  "com.yahoo.tensor.functions.ScalarFunctions$Exp" : {
    "superClass" : "java.lang.Object",
    "interfaces" : [
      "java.util.function.DoubleUnaryOperator"
    ],
    "attributes" : [
      "public"
    ],
    "methods" : [
      "public void <init>()",
      "public double applyAsDouble(double)",
      "public java.lang.String toString()",
      "public int hashCode()"
    ],
    "fields" : [ ]
  },
  "com.yahoo.tensor.functions.ScalarFunctions$Floor" : {
    "superClass" : "java.lang.Object",
    "interfaces" : [
      "java.util.function.DoubleUnaryOperator"
    ],
    "attributes" : [
      "public"
    ],
    "methods" : [
      "public void <init>()",
      "public double applyAsDouble(double)",
      "public java.lang.String toString()",
      "public int hashCode()"
    ],
    "fields" : [ ]
  },
  "com.yahoo.tensor.functions.ScalarFunctions$Greater" : {
    "superClass" : "java.lang.Object",
    "interfaces" : [
      "java.util.function.DoubleBinaryOperator"
    ],
    "attributes" : [
      "public"
    ],
    "methods" : [
      "public void <init>()",
      "public double applyAsDouble(double, double)",
      "public java.lang.String toString()",
      "public int hashCode()"
    ],
    "fields" : [ ]
  },
  "com.yahoo.tensor.functions.ScalarFunctions$Hamming" : {
    "superClass" : "java.lang.Object",
    "interfaces" : [
      "java.util.function.DoubleBinaryOperator"
    ],
    "attributes" : [
      "public"
    ],
    "methods" : [
      "public void <init>()",
      "public static double hamming(double, double)",
      "public double applyAsDouble(double, double)",
      "public java.lang.String toString()",
      "public int hashCode()"
    ],
    "fields" : [ ]
  },
  "com.yahoo.tensor.functions.ScalarFunctions$LeakyRelu" : {
    "superClass" : "java.lang.Object",
    "interfaces" : [
      "java.util.function.DoubleUnaryOperator"
    ],
    "attributes" : [
      "public"
    ],
    "methods" : [
      "public void <init>()",
      "public void <init>(double)",
      "public double applyAsDouble(double)",
      "public java.lang.String toString()",
      "public int hashCode()"
    ],
    "fields" : [ ]
  },
  "com.yahoo.tensor.functions.ScalarFunctions$Less" : {
    "superClass" : "java.lang.Object",
    "interfaces" : [
      "java.util.function.DoubleBinaryOperator"
    ],
    "attributes" : [
      "public"
    ],
    "methods" : [
      "public void <init>()",
      "public double applyAsDouble(double, double)",
      "public java.lang.String toString()",
      "public int hashCode()"
    ],
    "fields" : [ ]
  },
  "com.yahoo.tensor.functions.ScalarFunctions$Log" : {
    "superClass" : "java.lang.Object",
    "interfaces" : [
      "java.util.function.DoubleUnaryOperator"
    ],
    "attributes" : [
      "public"
    ],
    "methods" : [
      "public void <init>()",
      "public double applyAsDouble(double)",
      "public java.lang.String toString()",
      "public int hashCode()"
    ],
    "fields" : [ ]
  },
  "com.yahoo.tensor.functions.ScalarFunctions$Max" : {
    "superClass" : "java.lang.Object",
    "interfaces" : [
      "java.util.function.DoubleBinaryOperator"
    ],
    "attributes" : [
      "public"
    ],
    "methods" : [
      "public void <init>()",
      "public double applyAsDouble(double, double)",
      "public java.lang.String toString()",
      "public int hashCode()"
    ],
    "fields" : [ ]
  },
  "com.yahoo.tensor.functions.ScalarFunctions$Mean" : {
    "superClass" : "java.lang.Object",
    "interfaces" : [
      "java.util.function.DoubleBinaryOperator"
    ],
    "attributes" : [
      "public"
    ],
    "methods" : [
      "public void <init>()",
      "public double applyAsDouble(double, double)",
      "public java.lang.String toString()",
      "public int hashCode()"
    ],
    "fields" : [ ]
  },
  "com.yahoo.tensor.functions.ScalarFunctions$Min" : {
    "superClass" : "java.lang.Object",
    "interfaces" : [
      "java.util.function.DoubleBinaryOperator"
    ],
    "attributes" : [
      "public"
    ],
    "methods" : [
      "public void <init>()",
      "public double applyAsDouble(double, double)",
      "public java.lang.String toString()",
      "public int hashCode()"
    ],
    "fields" : [ ]
  },
  "com.yahoo.tensor.functions.ScalarFunctions$Multiply" : {
    "superClass" : "java.lang.Object",
    "interfaces" : [
      "java.util.function.DoubleBinaryOperator"
    ],
    "attributes" : [
      "public"
    ],
    "methods" : [
      "public void <init>()",
      "public double applyAsDouble(double, double)",
      "public java.lang.String toString()",
      "public int hashCode()"
    ],
    "fields" : [ ]
  },
  "com.yahoo.tensor.functions.ScalarFunctions$Neg" : {
    "superClass" : "java.lang.Object",
    "interfaces" : [
      "java.util.function.DoubleUnaryOperator"
    ],
    "attributes" : [
      "public"
    ],
    "methods" : [
      "public void <init>()",
      "public double applyAsDouble(double)",
      "public java.lang.String toString()",
      "public int hashCode()"
    ],
    "fields" : [ ]
  },
  "com.yahoo.tensor.functions.ScalarFunctions$Pow" : {
    "superClass" : "java.lang.Object",
    "interfaces" : [
      "java.util.function.DoubleBinaryOperator"
    ],
    "attributes" : [
      "public"
    ],
    "methods" : [
      "public void <init>()",
      "public double applyAsDouble(double, double)",
      "public java.lang.String toString()",
      "public int hashCode()"
    ],
    "fields" : [ ]
  },
  "com.yahoo.tensor.functions.ScalarFunctions$Random" : {
    "superClass" : "java.lang.Object",
    "interfaces" : [
      "java.util.function.Function"
    ],
    "attributes" : [
      "public"
    ],
    "methods" : [
      "public void <init>()",
      "public java.lang.Double apply(java.util.List)",
      "public java.lang.String toString()",
      "public int hashCode()",
      "public bridge synthetic java.lang.Object apply(java.lang.Object)"
    ],
    "fields" : [ ]
  },
  "com.yahoo.tensor.functions.ScalarFunctions$Reciprocal" : {
    "superClass" : "java.lang.Object",
    "interfaces" : [
      "java.util.function.DoubleUnaryOperator"
    ],
    "attributes" : [
      "public"
    ],
    "methods" : [
      "public void <init>()",
      "public double applyAsDouble(double)",
      "public java.lang.String toString()",
      "public int hashCode()"
    ],
    "fields" : [ ]
  },
  "com.yahoo.tensor.functions.ScalarFunctions$Relu" : {
    "superClass" : "java.lang.Object",
    "interfaces" : [
      "java.util.function.DoubleUnaryOperator"
    ],
    "attributes" : [
      "public"
    ],
    "methods" : [
      "public void <init>()",
      "public double applyAsDouble(double)",
      "public java.lang.String toString()",
      "public int hashCode()"
    ],
    "fields" : [ ]
  },
  "com.yahoo.tensor.functions.ScalarFunctions$Rsqrt" : {
    "superClass" : "java.lang.Object",
    "interfaces" : [
      "java.util.function.DoubleUnaryOperator"
    ],
    "attributes" : [
      "public"
    ],
    "methods" : [
      "public void <init>()",
      "public double applyAsDouble(double)",
      "public java.lang.String toString()",
      "public int hashCode()"
    ],
    "fields" : [ ]
  },
  "com.yahoo.tensor.functions.ScalarFunctions$Selu" : {
    "superClass" : "java.lang.Object",
    "interfaces" : [
      "java.util.function.DoubleUnaryOperator"
    ],
    "attributes" : [
      "public"
    ],
    "methods" : [
      "public void <init>()",
      "public void <init>(double, double)",
      "public double applyAsDouble(double)",
      "public java.lang.String toString()",
      "public int hashCode()"
    ],
    "fields" : [ ]
  },
  "com.yahoo.tensor.functions.ScalarFunctions$Sigmoid" : {
    "superClass" : "java.lang.Object",
    "interfaces" : [
      "java.util.function.DoubleUnaryOperator"
    ],
    "attributes" : [
      "public"
    ],
    "methods" : [
      "public void <init>()",
      "public double applyAsDouble(double)",
      "public java.lang.String toString()",
      "public int hashCode()"
    ],
    "fields" : [ ]
  },
  "com.yahoo.tensor.functions.ScalarFunctions$Sin" : {
    "superClass" : "java.lang.Object",
    "interfaces" : [
      "java.util.function.DoubleUnaryOperator"
    ],
    "attributes" : [
      "public"
    ],
    "methods" : [
      "public void <init>()",
      "public double applyAsDouble(double)",
      "public java.lang.String toString()",
      "public int hashCode()"
    ],
    "fields" : [ ]
  },
  "com.yahoo.tensor.functions.ScalarFunctions$Sqrt" : {
    "superClass" : "java.lang.Object",
    "interfaces" : [
      "java.util.function.DoubleUnaryOperator"
    ],
    "attributes" : [
      "public"
    ],
    "methods" : [
      "public void <init>()",
      "public double applyAsDouble(double)",
      "public java.lang.String toString()",
      "public int hashCode()"
    ],
    "fields" : [ ]
  },
  "com.yahoo.tensor.functions.ScalarFunctions$Square" : {
    "superClass" : "java.lang.Object",
    "interfaces" : [
      "java.util.function.DoubleUnaryOperator"
    ],
    "attributes" : [
      "public"
    ],
    "methods" : [
      "public void <init>()",
      "public double applyAsDouble(double)",
      "public java.lang.String toString()",
      "public int hashCode()"
    ],
    "fields" : [ ]
  },
  "com.yahoo.tensor.functions.ScalarFunctions$SquaredDifference" : {
    "superClass" : "java.lang.Object",
    "interfaces" : [
      "java.util.function.DoubleBinaryOperator"
    ],
    "attributes" : [
      "public"
    ],
    "methods" : [
      "public void <init>()",
      "public double applyAsDouble(double, double)",
      "public java.lang.String toString()",
      "public int hashCode()"
    ],
    "fields" : [ ]
  },
  "com.yahoo.tensor.functions.ScalarFunctions$Subtract" : {
    "superClass" : "java.lang.Object",
    "interfaces" : [
      "java.util.function.DoubleBinaryOperator"
    ],
    "attributes" : [
      "public"
    ],
    "methods" : [
      "public void <init>()",
      "public double applyAsDouble(double, double)",
      "public java.lang.String toString()",
      "public int hashCode()"
    ],
    "fields" : [ ]
  },
  "com.yahoo.tensor.functions.ScalarFunctions$SumElements" : {
    "superClass" : "java.lang.Object",
    "interfaces" : [
      "java.util.function.Function"
    ],
    "attributes" : [
      "public"
    ],
    "methods" : [
      "public java.lang.Double apply(java.util.List)",
      "public java.lang.String toString()",
      "public int hashCode()",
      "public bridge synthetic java.lang.Object apply(java.lang.Object)"
    ],
    "fields" : [ ]
  },
  "com.yahoo.tensor.functions.ScalarFunctions$Tan" : {
    "superClass" : "java.lang.Object",
    "interfaces" : [
      "java.util.function.DoubleUnaryOperator"
    ],
    "attributes" : [
      "public"
    ],
    "methods" : [
      "public void <init>()",
      "public double applyAsDouble(double)",
      "public java.lang.String toString()",
      "public int hashCode()"
    ],
    "fields" : [ ]
  },
  "com.yahoo.tensor.functions.ScalarFunctions$Tanh" : {
    "superClass" : "java.lang.Object",
    "interfaces" : [
      "java.util.function.DoubleUnaryOperator"
    ],
    "attributes" : [
      "public"
    ],
    "methods" : [
      "public void <init>()",
      "public double applyAsDouble(double)",
      "public java.lang.String toString()",
      "public int hashCode()"
    ],
    "fields" : [ ]
  },
  "com.yahoo.tensor.functions.ScalarFunctions" : {
    "superClass" : "java.lang.Object",
    "interfaces" : [ ],
    "attributes" : [
      "public"
    ],
    "methods" : [
      "public void <init>()",
      "public static java.util.function.DoubleBinaryOperator add()",
      "public static java.util.function.DoubleBinaryOperator divide()",
      "public static java.util.function.DoubleBinaryOperator equal()",
      "public static java.util.function.DoubleBinaryOperator greater()",
      "public static java.util.function.DoubleBinaryOperator less()",
      "public static java.util.function.DoubleBinaryOperator max()",
      "public static java.util.function.DoubleBinaryOperator min()",
      "public static java.util.function.DoubleBinaryOperator mean()",
      "public static java.util.function.DoubleBinaryOperator multiply()",
      "public static java.util.function.DoubleBinaryOperator pow()",
      "public static java.util.function.DoubleBinaryOperator squareddifference()",
      "public static java.util.function.DoubleBinaryOperator subtract()",
      "public static java.util.function.DoubleBinaryOperator hamming()",
      "public static java.util.function.DoubleUnaryOperator abs()",
      "public static java.util.function.DoubleUnaryOperator acos()",
      "public static java.util.function.DoubleUnaryOperator asin()",
      "public static java.util.function.DoubleUnaryOperator atan()",
      "public static java.util.function.DoubleUnaryOperator ceil()",
      "public static java.util.function.DoubleUnaryOperator cos()",
      "public static java.util.function.DoubleUnaryOperator exp()",
      "public static java.util.function.DoubleUnaryOperator floor()",
      "public static java.util.function.DoubleUnaryOperator log()",
      "public static java.util.function.DoubleUnaryOperator neg()",
      "public static java.util.function.DoubleUnaryOperator reciprocal()",
      "public static java.util.function.DoubleUnaryOperator rsqrt()",
      "public static java.util.function.DoubleUnaryOperator sin()",
      "public static java.util.function.DoubleUnaryOperator sigmoid()",
      "public static java.util.function.DoubleUnaryOperator sqrt()",
      "public static java.util.function.DoubleUnaryOperator square()",
      "public static java.util.function.DoubleUnaryOperator tan()",
      "public static java.util.function.DoubleUnaryOperator tanh()",
      "public static java.util.function.DoubleUnaryOperator erf()",
      "public static java.util.function.DoubleUnaryOperator elu()",
      "public static java.util.function.DoubleUnaryOperator elu(double)",
      "public static java.util.function.DoubleUnaryOperator leakyrelu()",
      "public static java.util.function.DoubleUnaryOperator leakyrelu(double)",
      "public static java.util.function.DoubleUnaryOperator relu()",
      "public static java.util.function.DoubleUnaryOperator selu()",
      "public static java.util.function.DoubleUnaryOperator selu(double, double)",
      "public static java.util.function.Function random()",
      "public static java.util.function.Function equal(java.util.List)",
      "public static java.util.function.Function sum(java.util.List)",
      "public static java.util.function.Function constant(double)"
    ],
    "fields" : [ ]
  },
  "com.yahoo.tensor.functions.Slice$DimensionValue" : {
    "superClass" : "java.lang.Object",
    "interfaces" : [ ],
    "attributes" : [
      "public"
    ],
    "methods" : [
      "public void <init>(java.lang.String, java.lang.String)",
      "public void <init>(java.lang.String, int)",
      "public void <init>(int)",
      "public void <init>(java.lang.String)",
      "public void <init>(com.yahoo.tensor.functions.ScalarFunction)",
      "public void <init>(java.util.Optional, java.lang.String)",
      "public void <init>(java.util.Optional, com.yahoo.tensor.functions.ScalarFunction)",
      "public void <init>(java.lang.String, com.yahoo.tensor.functions.ScalarFunction)",
      "public java.util.Optional dimension()",
      "public java.util.Optional label()",
      "public java.util.Optional index()",
      "public java.lang.String toString()",
      "public int hashCode()"
    ],
    "fields" : [ ]
  },
  "com.yahoo.tensor.functions.Slice" : {
    "superClass" : "com.yahoo.tensor.functions.PrimitiveTensorFunction",
    "interfaces" : [ ],
    "attributes" : [
      "public"
    ],
    "methods" : [
      "public void <init>(com.yahoo.tensor.functions.TensorFunction, java.util.List)",
      "public java.util.List arguments()",
      "public java.util.List selectorFunctions()",
      "public com.yahoo.tensor.functions.TensorFunction withTransformedFunctions(java.util.function.Function)",
      "public com.yahoo.tensor.functions.Slice withArguments(java.util.List)",
      "public com.yahoo.tensor.functions.PrimitiveTensorFunction toPrimitive()",
      "public com.yahoo.tensor.Tensor evaluate(com.yahoo.tensor.evaluation.EvaluationContext)",
      "public com.yahoo.tensor.TensorType type(com.yahoo.tensor.evaluation.TypeContext)",
      "public java.lang.String toString(com.yahoo.tensor.functions.ToStringContext)",
      "public int hashCode()",
      "public bridge synthetic com.yahoo.tensor.functions.TensorFunction withArguments(java.util.List)"
    ],
    "fields" : [ ]
  },
  "com.yahoo.tensor.functions.Softmax" : {
    "superClass" : "com.yahoo.tensor.functions.CompositeTensorFunction",
    "interfaces" : [ ],
    "attributes" : [
      "public"
    ],
    "methods" : [
      "public void <init>(com.yahoo.tensor.functions.TensorFunction, java.lang.String)",
      "public static com.yahoo.tensor.TensorType outputType(com.yahoo.tensor.TensorType, java.lang.String)",
      "public java.util.List arguments()",
      "public com.yahoo.tensor.functions.TensorFunction withArguments(java.util.List)",
      "public com.yahoo.tensor.functions.PrimitiveTensorFunction toPrimitive()",
      "public java.lang.String toString(com.yahoo.tensor.functions.ToStringContext)",
      "public int hashCode()"
    ],
    "fields" : [ ]
  },
  "com.yahoo.tensor.functions.TensorFunction" : {
    "superClass" : "java.lang.Object",
    "interfaces" : [ ],
    "attributes" : [
      "public",
      "abstract"
    ],
    "methods" : [
      "public void <init>()",
      "public abstract java.util.List arguments()",
      "public abstract com.yahoo.tensor.functions.TensorFunction withArguments(java.util.List)",
      "public abstract com.yahoo.tensor.functions.PrimitiveTensorFunction toPrimitive()",
      "public abstract com.yahoo.tensor.Tensor evaluate(com.yahoo.tensor.evaluation.EvaluationContext)",
      "public abstract com.yahoo.tensor.TensorType type(com.yahoo.tensor.evaluation.TypeContext)",
      "public final com.yahoo.tensor.Tensor evaluate()",
      "public abstract java.lang.String toString(com.yahoo.tensor.functions.ToStringContext)",
      "public java.util.Optional asScalarFunction()",
      "public java.lang.String toString()",
      "public abstract int hashCode()",
      "public com.yahoo.tensor.functions.TensorFunction withTransformedFunctions(java.util.function.Function)"
    ],
    "fields" : [ ]
  },
  "com.yahoo.tensor.functions.ToStringContext$EmptyStringContext" : {
    "superClass" : "java.lang.Object",
    "interfaces" : [
      "com.yahoo.tensor.functions.ToStringContext"
    ],
    "attributes" : [
      "public"
    ],
    "methods" : [
      "public void <init>()",
      "public java.lang.String getBinding(java.lang.String)",
      "public com.yahoo.tensor.functions.ToStringContext parent()"
    ],
    "fields" : [ ]
  },
  "com.yahoo.tensor.functions.ToStringContext" : {
    "superClass" : "java.lang.Object",
    "interfaces" : [ ],
    "attributes" : [
      "public",
      "interface",
      "abstract"
    ],
    "methods" : [
      "public static com.yahoo.tensor.functions.ToStringContext empty()",
      "public abstract java.lang.String getBinding(java.lang.String)",
      "public java.lang.String resolveBinding(java.lang.String)",
      "public java.util.Optional typeContext()",
      "public abstract com.yahoo.tensor.functions.ToStringContext parent()"
    ],
    "fields" : [ ]
  },
  "com.yahoo.tensor.functions.Top" : {
    "superClass" : "com.yahoo.tensor.functions.CompositeTensorFunction",
    "interfaces" : [ ],
    "attributes" : [
      "public"
    ],
    "methods" : [
      "public void <init>(com.yahoo.tensor.functions.TensorFunction, com.yahoo.tensor.functions.TensorFunction)",
      "public com.yahoo.tensor.TensorType type(com.yahoo.tensor.evaluation.TypeContext)",
      "public java.util.List arguments()",
      "public com.yahoo.tensor.functions.TensorFunction withArguments(java.util.List)",
      "public com.yahoo.tensor.functions.PrimitiveTensorFunction toPrimitive()",
      "public java.lang.String toString(com.yahoo.tensor.functions.ToStringContext)",
      "public int hashCode()"
    ],
    "fields" : [ ]
  },
  "com.yahoo.tensor.functions.XwPlusB" : {
    "superClass" : "com.yahoo.tensor.functions.CompositeTensorFunction",
    "interfaces" : [ ],
    "attributes" : [
      "public"
    ],
    "methods" : [
      "public void <init>(com.yahoo.tensor.functions.TensorFunction, com.yahoo.tensor.functions.TensorFunction, com.yahoo.tensor.functions.TensorFunction, java.lang.String)",
      "public java.util.List arguments()",
      "public com.yahoo.tensor.functions.TensorFunction withArguments(java.util.List)",
      "public com.yahoo.tensor.functions.PrimitiveTensorFunction toPrimitive()",
      "public java.lang.String toString(com.yahoo.tensor.functions.ToStringContext)",
      "public int hashCode()"
    ],
    "fields" : [ ]
  },
  "com.yahoo.text.AbstractUtf8Array" : {
    "superClass" : "java.lang.Object",
    "interfaces" : [
      "java.lang.Comparable"
    ],
    "attributes" : [
      "public",
      "abstract"
    ],
    "methods" : [
      "public void <init>()",
      "public final void writeTo(java.nio.ByteBuffer)",
      "public byte getByte(int)",
      "public abstract int getByteLength()",
      "public java.nio.ByteBuffer wrap()",
      "protected abstract byte[] getBytes()",
      "public boolean isEmpty()",
      "protected abstract int getByteOffset()",
      "public int hashCode()",
      "public boolean equals(java.lang.Object)",
      "public java.lang.String toString()",
      "public int compareTo(com.yahoo.text.AbstractUtf8Array)",
      "public com.yahoo.text.Utf8Array ascii7BitLowerCase()",
      "public bridge synthetic int compareTo(java.lang.Object)"
    ],
    "fields" : [ ]
  },
  "com.yahoo.text.Ascii$Decoder" : {
    "superClass" : "java.lang.Object",
    "interfaces" : [ ],
    "attributes" : [
      "public"
    ],
    "methods" : [
      "public java.lang.String decode(java.lang.String)"
    ],
    "fields" : [ ]
  },
  "com.yahoo.text.Ascii$Encoder" : {
    "superClass" : "java.lang.Object",
    "interfaces" : [ ],
    "attributes" : [
      "public"
    ],
    "methods" : [
      "public java.lang.String encode(java.lang.String)"
    ],
    "fields" : [ ]
  },
  "com.yahoo.text.Ascii" : {
    "superClass" : "java.lang.Object",
    "interfaces" : [ ],
    "attributes" : [
      "public"
    ],
    "methods" : [
      "public void <init>()",
      "public static varargs java.lang.String encode(java.lang.String, java.nio.charset.Charset, int[])",
      "public static java.lang.String decode(java.lang.String, java.nio.charset.Charset)",
      "public static varargs com.yahoo.text.Ascii$Encoder newEncoder(java.nio.charset.Charset, int[])",
      "public static com.yahoo.text.Ascii$Decoder newDecoder(java.nio.charset.Charset)"
    ],
    "fields" : [
      "public static final char ESCAPE_CHAR"
    ]
  },
  "com.yahoo.text.Ascii7BitMatcher" : {
    "superClass" : "java.lang.Object",
    "interfaces" : [ ],
    "attributes" : [
      "public"
    ],
    "methods" : [
      "public void <init>(java.lang.String)",
      "public void <init>(java.lang.String, java.lang.String)",
      "public boolean matches(java.lang.String)",
      "public static java.lang.String charsAndNumbers()"
    ],
    "fields" : [ ]
  },
  "com.yahoo.text.BooleanParser" : {
    "superClass" : "java.lang.Object",
    "interfaces" : [ ],
    "attributes" : [
      "public"
    ],
    "methods" : [
      "public void <init>()",
      "public static boolean parseBoolean(java.lang.String)"
    ],
    "fields" : [ ]
  },
  "com.yahoo.text.CaseInsensitiveIdentifier" : {
    "superClass" : "com.yahoo.text.Identifier",
    "interfaces" : [ ],
    "attributes" : [
      "public"
    ],
    "methods" : [
      "public void <init>(java.lang.String)",
      "public void <init>(byte[])",
      "public void <init>(com.yahoo.text.AbstractUtf8Array)",
      "public java.lang.String toString()"
    ],
    "fields" : [ ]
  },
  "com.yahoo.text.DataTypeIdentifier" : {
    "superClass" : "java.lang.Object",
    "interfaces" : [ ],
    "attributes" : [
      "public"
    ],
    "methods" : [
      "public void <init>(java.lang.String)",
      "public void <init>(com.yahoo.text.AbstractUtf8Array)",
      "public void <init>(byte[])",
      "public static com.yahoo.text.DataTypeIdentifier createArrayDataTypeIdentifier(com.yahoo.text.DataTypeIdentifier)",
      "public static com.yahoo.text.DataTypeIdentifier createAnnotationReferenceDataTypeIdentifier(com.yahoo.text.DataTypeIdentifier)",
      "public static com.yahoo.text.DataTypeIdentifier createMapDataTypeIdentifier(com.yahoo.text.DataTypeIdentifier, com.yahoo.text.DataTypeIdentifier)",
      "public static com.yahoo.text.DataTypeIdentifier createWeightedSetTypeIdentifier(com.yahoo.text.DataTypeIdentifier, boolean, boolean)",
      "public int hashCode()",
      "public boolean equals(java.lang.Object)",
      "public java.lang.String toString()",
      "public final com.yahoo.text.Utf8String getUtf8()"
    ],
    "fields" : [ ]
  },
  "com.yahoo.text.ExpressionFormatter" : {
    "superClass" : "java.lang.Object",
    "interfaces" : [ ],
    "attributes" : [
      "public"
    ],
    "methods" : [
      "public java.lang.String format(java.lang.String)",
      "public static java.lang.String on(java.lang.String)",
      "public static com.yahoo.text.ExpressionFormatter withLineLength(int)",
      "public static com.yahoo.text.ExpressionFormatter inTwoColumnMode(int, int)"
    ],
    "fields" : [ ]
  },
  "com.yahoo.text.ForwardWriter" : {
    "superClass" : "com.yahoo.text.GenericWriter",
    "interfaces" : [ ],
    "attributes" : [
      "public"
    ],
    "methods" : [
      "public void <init>(com.yahoo.text.GenericWriter)",
      "public void write(char[], int, int)",
      "public com.yahoo.text.GenericWriter write(com.yahoo.text.AbstractUtf8Array)",
      "public void write(java.lang.String)",
      "public com.yahoo.text.GenericWriter write(java.lang.CharSequence)",
      "public com.yahoo.text.GenericWriter write(double)",
      "public com.yahoo.text.GenericWriter write(float)",
      "public com.yahoo.text.GenericWriter write(long)",
      "public void write(int)",
      "public com.yahoo.text.GenericWriter write(short)",
      "public com.yahoo.text.GenericWriter write(char)",
      "public com.yahoo.text.GenericWriter write(byte)",
      "public com.yahoo.text.GenericWriter write(boolean)",
      "public void flush()",
      "public void close()",
      "public com.yahoo.text.GenericWriter getWriter()"
    ],
    "fields" : [ ]
  },
  "com.yahoo.text.GenericWriter" : {
    "superClass" : "java.io.Writer",
    "interfaces" : [ ],
    "attributes" : [
      "public",
      "abstract"
    ],
    "methods" : [
      "public void <init>()",
      "public com.yahoo.text.GenericWriter write(char)",
      "public com.yahoo.text.GenericWriter write(java.lang.CharSequence)",
      "public com.yahoo.text.GenericWriter write(long)",
      "public com.yahoo.text.GenericWriter write(short)",
      "public com.yahoo.text.GenericWriter write(byte)",
      "public com.yahoo.text.GenericWriter write(double)",
      "public com.yahoo.text.GenericWriter write(float)",
      "public com.yahoo.text.GenericWriter write(boolean)",
      "public com.yahoo.text.GenericWriter write(com.yahoo.text.AbstractUtf8Array)"
    ],
    "fields" : [ ]
  },
  "com.yahoo.text.HTML" : {
    "superClass" : "java.lang.Object",
    "interfaces" : [ ],
    "attributes" : [
      "public"
    ],
    "methods" : [
      "public void <init>()",
      "public static java.lang.String htmlescape(java.lang.String)"
    ],
    "fields" : [ ]
  },
  "com.yahoo.text.Identifier" : {
    "superClass" : "com.yahoo.text.Utf8Array",
    "interfaces" : [ ],
    "attributes" : [
      "public"
    ],
    "methods" : [
      "public void <init>(java.lang.String)",
      "public void <init>(com.yahoo.text.AbstractUtf8Array)",
      "public void <init>(byte[])"
    ],
    "fields" : [ ]
  },
  "com.yahoo.text.JSON" : {
    "superClass" : "java.lang.Object",
    "interfaces" : [ ],
    "attributes" : [
      "public",
      "final"
    ],
    "methods" : [
      "public static java.lang.String encode(java.util.Map)",
      "public static java.lang.String escape(java.lang.String)",
      "public static boolean equals(java.lang.String, java.lang.String)",
      "public static java.lang.String canonical(java.lang.String)"
    ],
    "fields" : [ ]
  },
  "com.yahoo.text.JSONWriter" : {
    "superClass" : "java.lang.Object",
    "interfaces" : [ ],
    "attributes" : [
      "public",
      "final"
    ],
    "methods" : [
      "public void <init>(java.io.OutputStream)",
      "public com.yahoo.text.JSONWriter beginField(java.lang.String)",
      "public com.yahoo.text.JSONWriter endField()",
      "public com.yahoo.text.JSONWriter beginArrayValue()",
      "public com.yahoo.text.JSONWriter endArrayValue()",
      "public com.yahoo.text.JSONWriter beginObject()",
      "public com.yahoo.text.JSONWriter endObject()",
      "public com.yahoo.text.JSONWriter beginArray()",
      "public com.yahoo.text.JSONWriter endArray()",
      "public com.yahoo.text.JSONWriter value(java.lang.String)",
      "public com.yahoo.text.JSONWriter value(java.lang.Number)",
      "public com.yahoo.text.JSONWriter value(boolean)",
      "public com.yahoo.text.JSONWriter value()"
    ],
    "fields" : [ ]
  },
  "com.yahoo.text.JavaWriterWriter" : {
    "superClass" : "com.yahoo.text.GenericWriter",
    "interfaces" : [ ],
    "attributes" : [
      "public",
      "final"
    ],
    "methods" : [
      "public void <init>(java.io.Writer)",
      "public void write(char[], int, int)",
      "public void flush()",
      "public void close()",
      "public java.io.Writer getWriter()"
    ],
    "fields" : [ ]
  },
  "com.yahoo.text.Lowercase" : {
    "superClass" : "java.lang.Object",
    "interfaces" : [ ],
    "attributes" : [
      "public",
      "final"
    ],
    "methods" : [
      "public void <init>()",
      "public static java.lang.String toLowerCase(java.lang.String)",
      "public static java.lang.String toUpperCase(java.lang.String)"
    ],
    "fields" : [ ]
  },
  "com.yahoo.text.LowercaseIdentifier" : {
    "superClass" : "com.yahoo.text.Identifier",
    "interfaces" : [ ],
    "attributes" : [
      "public"
    ],
    "methods" : [
      "public void <init>(java.lang.String)",
      "public void <init>(com.yahoo.text.AbstractUtf8Array)",
      "public void <init>(byte[])"
    ],
    "fields" : [ ]
  },
  "com.yahoo.text.MapParser" : {
    "superClass" : "com.yahoo.text.SimpleMapParser",
    "interfaces" : [ ],
    "attributes" : [
      "public",
      "abstract"
    ],
    "methods" : [
      "public void <init>()",
      "public java.util.Map parseToMap(java.lang.String)",
      "public java.util.Map parse(java.lang.String, java.util.Map)",
      "protected void handleKeyValue(java.lang.String, java.lang.String)",
      "protected abstract java.lang.Object parseValue(java.lang.String)"
    ],
    "fields" : [ ]
  },
  "com.yahoo.text.PositionedString" : {
    "superClass" : "java.lang.Object",
    "interfaces" : [ ],
    "attributes" : [
      "public"
    ],
    "methods" : [
      "public void <init>(java.lang.String)",
      "public java.lang.String string()",
      "public int position()",
      "public void setPosition(int)",
      "public void consume(char)",
      "public void consumeSpaces()",
      "public boolean consumeOptional(char)",
      "public boolean peek(char)",
      "public int indexOf(char)",
      "public void skip(int)",
      "public java.lang.String consumeTo(char)",
      "public java.lang.String consumeToPosition(int)",
      "public java.lang.String substring(int)",
      "public java.lang.String substring()",
      "public java.lang.String at()",
      "public java.lang.String at(int)",
      "public java.lang.String toString()"
    ],
    "fields" : [ ]
  },
  "com.yahoo.text.SimpleMapParser" : {
    "superClass" : "java.lang.Object",
    "interfaces" : [ ],
    "attributes" : [
      "public",
      "abstract"
    ],
    "methods" : [
      "public void <init>()",
      "public void parse(java.lang.String)",
      "protected int findEndOfKey()",
      "protected int findEndOfValue()",
      "protected void consumeValue(java.lang.String)",
      "public com.yahoo.text.PositionedString string()",
      "protected abstract void handleKeyValue(java.lang.String, java.lang.String)"
    ],
    "fields" : [ ]
  },
  "com.yahoo.text.StringUtilities" : {
    "superClass" : "java.lang.Object",
    "interfaces" : [ ],
    "attributes" : [
      "public"
    ],
    "methods" : [
      "public void <init>()",
      "public static java.lang.String toHex(byte[])",
      "public static java.lang.String escape(java.lang.String)",
      "public static java.lang.String escape(java.lang.String, char)",
      "public static java.lang.String unescape(java.lang.String)",
      "public static java.lang.String implode(java.lang.String[], java.lang.String)",
      "public static java.lang.String implodeMultiline(java.util.List)",
      "public static java.lang.String truncateSequencesIfNecessary(java.lang.String, int)",
      "public static java.lang.String stripSuffix(java.lang.String, java.lang.String)",
      "public static java.lang.String quote(java.lang.Object)",
      "public static java.util.Set split(java.lang.String)"
    ],
    "fields" : [ ]
  },
  "com.yahoo.text.Text" : {
    "superClass" : "java.lang.Object",
    "interfaces" : [ ],
    "attributes" : [
      "public",
      "final"
    ],
    "methods" : [
      "public static boolean isTextCharacter(int)",
      "public static java.util.OptionalInt validateTextString(java.lang.String)",
      "public static boolean isValidTextString(java.lang.String)",
      "public static boolean isDisplayable(int)",
      "public static java.lang.String stripInvalidCharacters(java.lang.String)",
      "public static java.lang.String truncate(java.lang.String, int)",
      "public static java.lang.String substringByCodepoints(java.lang.String, int, int)",
      "public static varargs java.lang.String format(java.lang.String, java.lang.Object[])"
    ],
    "fields" : [ ]
  },
  "com.yahoo.text.UnicodeString" : {
    "superClass" : "java.lang.Object",
    "interfaces" : [ ],
    "attributes" : [
      "public"
    ],
    "methods" : [
      "public void <init>(java.lang.String)",
      "public com.yahoo.text.UnicodeString substring(int, int)",
      "public int skip(int, int)",
      "public int nextIndex(int)",
      "public int nextCodePoint(int)",
      "public int length()",
      "public int codePointCount()",
      "public int codePointAt(int)",
      "public java.lang.String toString()",
      "public boolean equals(java.lang.Object)",
      "public int hashCode()"
    ],
    "fields" : [ ]
  },
  "com.yahoo.text.Utf8" : {
    "superClass" : "java.lang.Object",
    "interfaces" : [ ],
    "attributes" : [
      "public",
      "final"
    ],
    "methods" : [
      "public void <init>()",
      "public static java.nio.charset.Charset getCharset()",
      "public static java.lang.String toStringStd(byte[])",
      "public static java.lang.String toString(byte[], int, int)",
      "public static java.lang.String toString(java.nio.ByteBuffer)",
      "public static byte[] toBytesStd(java.lang.String)",
      "public static byte[] toAsciiBytes(long)",
      "public static byte[] toAsciiBytes(boolean)",
      "public static byte[] toBytes(java.lang.String)",
      "public static java.lang.String toString(byte[])",
      "public static byte[] toBytes(java.lang.String, int, int)",
      "public static int toBytes(java.lang.String, int, int, byte[], int)",
      "public static void toBytes(java.lang.String, int, int, java.nio.ByteBuffer, java.nio.charset.CharsetEncoder)",
      "public static java.nio.charset.CharsetEncoder getNewEncoder()",
      "public static int byteCount(java.lang.CharSequence)",
      "public static int byteCount(java.lang.CharSequence, int, int)",
      "public static int unitCount(byte[])",
      "public static int unitCount(byte[], int, int)",
      "public static int unitCount(byte)",
      "public static int totalBytes(byte)",
      "public static int[] calculateBytePositions(java.lang.CharSequence)",
      "public static int[] calculateStringPositions(byte[])",
      "public static byte[] encode(int)",
      "public static int encode(int, byte[], int)",
      "public static void encode(int, java.nio.ByteBuffer)",
      "public static int encode(int, java.io.OutputStream)",
      "public static int codePointAsUtf8Length(int)"
    ],
    "fields" : [ ]
  },
  "com.yahoo.text.Utf8Array" : {
    "superClass" : "com.yahoo.text.AbstractUtf8Array",
    "interfaces" : [ ],
    "attributes" : [
      "public"
    ],
    "methods" : [
      "public void <init>(byte[])",
      "public void <init>(byte[], int, int)",
      "public void <init>(java.nio.ByteBuffer, int)",
      "public byte[] getBytes()",
      "public int getByteLength()",
      "protected int getByteOffset()"
    ],
    "fields" : [
      "protected final byte[] utf8"
    ]
  },
  "com.yahoo.text.Utf8PartialArray" : {
    "superClass" : "com.yahoo.text.Utf8Array",
    "interfaces" : [ ],
    "attributes" : [
      "public"
    ],
    "methods" : [
      "public void <init>(byte[], int, int)",
      "public int getByteLength()",
      "protected int getByteOffset()"
    ],
    "fields" : [ ]
  },
  "com.yahoo.text.Utf8String" : {
    "superClass" : "com.yahoo.text.Utf8Array",
    "interfaces" : [
      "java.lang.CharSequence"
    ],
    "attributes" : [
      "public",
      "final"
    ],
    "methods" : [
      "public void <init>(java.lang.String)",
      "public void <init>(com.yahoo.text.AbstractUtf8Array)",
      "public char charAt(int)",
      "public int length()",
      "public java.lang.CharSequence subSequence(int, int)",
      "public boolean equals(java.lang.Object)",
      "public java.lang.String toString()"
    ],
    "fields" : [ ]
  },
  "com.yahoo.text.XML" : {
    "superClass" : "java.lang.Object",
    "interfaces" : [ ],
    "attributes" : [
      "public"
    ],
    "methods" : [
      "public void <init>()",
      "public static java.lang.String xmlEscape(java.lang.String)",
      "public static java.lang.String xmlEscape(java.lang.String, boolean)",
      "public static java.lang.String xmlEscape(java.lang.String, boolean, char)",
      "public static java.lang.String xmlEscape(java.lang.String, boolean, boolean)",
      "public static java.lang.String xmlEscape(java.lang.String, boolean, boolean, char)",
      "public static java.lang.String xmlEscape(java.lang.String, boolean, java.lang.StringBuilder)",
      "public static java.lang.String xmlEscape(java.lang.String, boolean, boolean, java.lang.StringBuilder)",
      "public static java.lang.String xmlEscape(java.lang.String, boolean, boolean, java.lang.StringBuilder, int)",
      "public static org.w3c.dom.Document getDocument(java.io.File)",
      "public static org.w3c.dom.Document getDocument(java.io.Reader)",
      "public static org.w3c.dom.Document getDocument(java.lang.String)",
      "public static javax.xml.parsers.DocumentBuilder getDocumentBuilder()",
      "public static javax.xml.parsers.DocumentBuilder getDocumentBuilder(java.lang.String, java.lang.ClassLoader)",
      "public static javax.xml.parsers.DocumentBuilder getDocumentBuilder(boolean)",
      "public static javax.xml.parsers.DocumentBuilder getDocumentBuilder(java.lang.String, java.lang.ClassLoader, boolean)",
      "public static java.util.List getChildren(org.w3c.dom.Element)",
      "public static java.util.List getChildren(org.w3c.dom.Element, java.lang.String)",
      "public static java.util.Optional attribute(java.lang.String, org.w3c.dom.Element)",
      "public static java.lang.String getValue(org.w3c.dom.Element)",
      "public static org.w3c.dom.Element getChild(org.w3c.dom.Element, java.lang.String)",
      "public static java.util.Optional getChildValue(org.w3c.dom.Element, java.lang.String)",
      "public static java.lang.String getNodePath(org.w3c.dom.Node, java.lang.String)",
      "public static boolean isName(java.lang.CharSequence)",
      "public static javax.xml.transform.TransformerFactory createTransformerFactory()",
      "public static java.lang.String toString(org.w3c.dom.Node)"
    ],
    "fields" : [ ]
  },
  "com.yahoo.text.XMLWriter" : {
    "superClass" : "com.yahoo.text.ForwardWriter",
    "interfaces" : [ ],
    "attributes" : [
      "public"
    ],
    "methods" : [
      "public void <init>(java.io.Writer)",
      "public void <init>(java.io.Writer, boolean)",
      "public void <init>(java.io.Writer, int)",
      "public void <init>(java.io.Writer, int, boolean)",
      "public void <init>(java.io.Writer, int, int)",
      "public void <init>(java.io.Writer, int, int, boolean)",
      "public static com.yahoo.text.XMLWriter from(java.io.Writer, int, int)",
      "public static com.yahoo.text.XMLWriter from(java.io.Writer)",
      "public java.io.Writer getWrapped()",
      "public void xmlHeader(java.lang.String)",
      "public com.yahoo.text.XMLWriter openTag(java.lang.String)",
      "public com.yahoo.text.XMLWriter openTag(com.yahoo.text.Utf8String)",
      "public com.yahoo.text.XMLWriter closeTag()",
      "public com.yahoo.text.XMLWriter closeStartTag()",
      "public com.yahoo.text.XMLWriter forceAttribute(com.yahoo.text.Utf8String, java.lang.Object)",
      "public com.yahoo.text.XMLWriter forceAttribute(java.lang.String, java.lang.Object)",
      "public com.yahoo.text.XMLWriter attribute(com.yahoo.text.Utf8String, com.yahoo.text.AbstractUtf8Array)",
      "public com.yahoo.text.XMLWriter attribute(com.yahoo.text.Utf8String, java.lang.Number)",
      "public com.yahoo.text.XMLWriter attribute(com.yahoo.text.Utf8String, long)",
      "public com.yahoo.text.XMLWriter attribute(com.yahoo.text.Utf8String, double)",
      "public com.yahoo.text.XMLWriter attribute(com.yahoo.text.Utf8String, boolean)",
      "public com.yahoo.text.XMLWriter attribute(com.yahoo.text.Utf8String, java.lang.String)",
      "public com.yahoo.text.XMLWriter attribute(java.lang.String, java.lang.Object)",
      "public com.yahoo.text.XMLWriter content(java.lang.Object, boolean)",
      "public com.yahoo.text.XMLWriter escapedContent(java.lang.String, boolean)",
      "public com.yahoo.text.XMLWriter escapedAsciiContent(java.lang.String, boolean)",
      "public java.util.List openTags()",
      "public boolean isIn(com.yahoo.text.Utf8String)",
      "public boolean isIn(java.lang.String)"
    ],
    "fields" : [ ]
  },
  "com.yahoo.vespa.objects.BufferSerializer" : {
    "superClass" : "java.lang.Object",
    "interfaces" : [
      "com.yahoo.vespa.objects.Serializer",
      "com.yahoo.vespa.objects.Deserializer"
    ],
    "attributes" : [
      "public"
    ],
    "methods" : [
      "public void <init>(com.yahoo.io.GrowableByteBuffer)",
      "public void <init>(java.nio.ByteBuffer)",
      "public void <init>(byte[])",
      "public void <init>()",
      "public static com.yahoo.vespa.objects.BufferSerializer wrap(byte[])",
      "public final com.yahoo.io.GrowableByteBuffer getBuf()",
      "protected final void setBuf(com.yahoo.io.GrowableByteBuffer)",
      "public com.yahoo.vespa.objects.Serializer putByte(com.yahoo.vespa.objects.FieldBase, byte)",
      "public com.yahoo.vespa.objects.Serializer putShort(com.yahoo.vespa.objects.FieldBase, short)",
      "public com.yahoo.vespa.objects.Serializer putInt(com.yahoo.vespa.objects.FieldBase, int)",
      "public com.yahoo.vespa.objects.Serializer putLong(com.yahoo.vespa.objects.FieldBase, long)",
      "public com.yahoo.vespa.objects.Serializer putFloat(com.yahoo.vespa.objects.FieldBase, float)",
      "public com.yahoo.vespa.objects.Serializer putDouble(com.yahoo.vespa.objects.FieldBase, double)",
      "public com.yahoo.vespa.objects.Serializer put(com.yahoo.vespa.objects.FieldBase, byte[])",
      "public com.yahoo.vespa.objects.Serializer put(com.yahoo.vespa.objects.FieldBase, java.lang.String)",
      "public com.yahoo.vespa.objects.Serializer put(com.yahoo.vespa.objects.FieldBase, java.nio.ByteBuffer)",
      "public com.yahoo.vespa.objects.Serializer putInt1_4Bytes(com.yahoo.vespa.objects.FieldBase, int)",
      "public com.yahoo.vespa.objects.Serializer putInt2_4_8Bytes(com.yahoo.vespa.objects.FieldBase, long)",
      "public int position()",
      "public java.nio.ByteOrder order()",
      "public void position(int)",
      "public void order(java.nio.ByteOrder)",
      "public void flip()",
      "public byte getByte(com.yahoo.vespa.objects.FieldBase)",
      "public short getShort(com.yahoo.vespa.objects.FieldBase)",
      "public int getInt(com.yahoo.vespa.objects.FieldBase)",
      "public long getLong(com.yahoo.vespa.objects.FieldBase)",
      "public float getFloat(com.yahoo.vespa.objects.FieldBase)",
      "public double getDouble(com.yahoo.vespa.objects.FieldBase)",
      "public byte[] getBytes(com.yahoo.vespa.objects.FieldBase, int)",
      "public java.lang.String getString(com.yahoo.vespa.objects.FieldBase)",
      "public int getInt1_4Bytes(com.yahoo.vespa.objects.FieldBase)",
      "public int getInt1_2_4Bytes(com.yahoo.vespa.objects.FieldBase)",
      "public long getInt2_4_8Bytes(com.yahoo.vespa.objects.FieldBase)",
      "public int remaining()",
      "public static byte[] createUTF8CharArray(java.lang.String)"
    ],
    "fields" : [
      "protected com.yahoo.io.GrowableByteBuffer buf"
    ]
  },
  "com.yahoo.vespa.objects.Deserializer" : {
    "superClass" : "java.lang.Object",
    "interfaces" : [ ],
    "attributes" : [
      "public",
      "interface",
      "abstract"
    ],
    "methods" : [
      "public abstract byte getByte(com.yahoo.vespa.objects.FieldBase)",
      "public abstract short getShort(com.yahoo.vespa.objects.FieldBase)",
      "public abstract int getInt(com.yahoo.vespa.objects.FieldBase)",
      "public abstract long getLong(com.yahoo.vespa.objects.FieldBase)",
      "public abstract float getFloat(com.yahoo.vespa.objects.FieldBase)",
      "public abstract double getDouble(com.yahoo.vespa.objects.FieldBase)",
      "public abstract byte[] getBytes(com.yahoo.vespa.objects.FieldBase, int)",
      "public abstract java.lang.String getString(com.yahoo.vespa.objects.FieldBase)"
    ],
    "fields" : [ ]
  },
  "com.yahoo.vespa.objects.FieldBase" : {
    "superClass" : "java.lang.Object",
    "interfaces" : [ ],
    "attributes" : [
      "public"
    ],
    "methods" : [
      "public void <init>(java.lang.String)",
      "public final java.lang.String getName()",
      "public boolean equals(java.lang.Object)",
      "public int hashCode()",
      "public java.lang.String toString()"
    ],
    "fields" : [ ]
  },
  "com.yahoo.vespa.objects.Identifiable" : {
    "superClass" : "com.yahoo.vespa.objects.Selectable",
    "interfaces" : [
      "java.lang.Cloneable"
    ],
    "attributes" : [
      "public"
    ],
    "methods" : [
      "public void <init>()",
      "public final int getClassId()",
      "protected int onGetClassId()",
      "public final com.yahoo.vespa.objects.Serializer serializeWithId(com.yahoo.vespa.objects.Serializer)",
      "public final com.yahoo.vespa.objects.Serializer serialize(com.yahoo.vespa.objects.Serializer)",
      "protected void onSerialize(com.yahoo.vespa.objects.Serializer)",
      "public final com.yahoo.vespa.objects.Deserializer deserializeWithId(com.yahoo.vespa.objects.Deserializer)",
      "public final com.yahoo.vespa.objects.Deserializer deserialize(com.yahoo.vespa.objects.Deserializer)",
      "protected void onDeserialize(com.yahoo.vespa.objects.Deserializer)",
      "public com.yahoo.vespa.objects.Identifiable clone()",
      "public int hashCode()",
      "public boolean equals(java.lang.Object)",
      "public java.lang.String toString()",
      "protected static int registerClass(int, java.lang.Class)",
      "protected static int registerClass(int, java.lang.Class, java.util.function.Supplier)",
      "public static com.yahoo.vespa.objects.Identifiable create(com.yahoo.vespa.objects.Deserializer)",
      "public static com.yahoo.vespa.objects.Identifiable createFromId(int)",
      "protected static com.yahoo.vespa.objects.Serializer serializeOptional(com.yahoo.vespa.objects.Serializer, com.yahoo.vespa.objects.Identifiable)",
      "protected static com.yahoo.vespa.objects.Identifiable deserializeOptional(com.yahoo.vespa.objects.Deserializer)",
      "protected static boolean equals(java.lang.Object, java.lang.Object)",
      "public void visitMembers(com.yahoo.vespa.objects.ObjectVisitor)",
      "protected static byte[] getRawUtf8Bytes(com.yahoo.vespa.objects.Deserializer)",
      "protected java.lang.String getUtf8(com.yahoo.vespa.objects.Deserializer)",
      "protected void putUtf8(com.yahoo.vespa.objects.Serializer, java.lang.String)",
      "public bridge synthetic java.lang.Object clone()"
    ],
    "fields" : [
      "public static int classId"
    ]
  },
  "com.yahoo.vespa.objects.Ids" : {
    "superClass" : "java.lang.Object",
    "interfaces" : [ ],
    "attributes" : [
      "public",
      "interface",
      "abstract"
    ],
    "methods" : [ ],
    "fields" : [
      "public static final int document",
      "public static final int searchlib",
      "public static final int vespa_configmodel",
      "public static final int annotation"
    ]
  },
  "com.yahoo.vespa.objects.ObjectDumper" : {
    "superClass" : "com.yahoo.vespa.objects.ObjectVisitor",
    "interfaces" : [ ],
    "attributes" : [
      "public"
    ],
    "methods" : [
      "public void <init>()",
      "public void <init>(int)",
      "public java.lang.String toString()",
      "public void openStruct(java.lang.String, java.lang.String)",
      "public void closeStruct()",
      "public void visit(java.lang.String, java.lang.Object)"
    ],
    "fields" : [ ]
  },
  "com.yahoo.vespa.objects.ObjectOperation" : {
    "superClass" : "java.lang.Object",
    "interfaces" : [ ],
    "attributes" : [
      "public",
      "interface",
      "abstract"
    ],
    "methods" : [
      "public abstract void execute(java.lang.Object)"
    ],
    "fields" : [ ]
  },
  "com.yahoo.vespa.objects.ObjectPredicate" : {
    "superClass" : "java.lang.Object",
    "interfaces" : [ ],
    "attributes" : [
      "public",
      "interface",
      "abstract"
    ],
    "methods" : [
      "public abstract boolean check(java.lang.Object)"
    ],
    "fields" : [ ]
  },
  "com.yahoo.vespa.objects.ObjectVisitor" : {
    "superClass" : "java.lang.Object",
    "interfaces" : [ ],
    "attributes" : [
      "public",
      "abstract"
    ],
    "methods" : [
      "public void <init>()",
      "public abstract void openStruct(java.lang.String, java.lang.String)",
      "public abstract void closeStruct()",
      "public abstract void visit(java.lang.String, java.lang.Object)"
    ],
    "fields" : [ ]
  },
  "com.yahoo.vespa.objects.Selectable" : {
    "superClass" : "java.lang.Object",
    "interfaces" : [ ],
    "attributes" : [
      "public"
    ],
    "methods" : [
      "public void <init>()",
      "public final void select(com.yahoo.vespa.objects.ObjectPredicate, com.yahoo.vespa.objects.ObjectOperation)",
      "public void selectMembers(com.yahoo.vespa.objects.ObjectPredicate, com.yahoo.vespa.objects.ObjectOperation)",
      "public static void select(com.yahoo.vespa.objects.Selectable, com.yahoo.vespa.objects.ObjectPredicate, com.yahoo.vespa.objects.ObjectOperation)"
    ],
    "fields" : [ ]
  },
  "com.yahoo.vespa.objects.Serializer" : {
    "superClass" : "java.lang.Object",
    "interfaces" : [ ],
    "attributes" : [
      "public",
      "interface",
      "abstract"
    ],
    "methods" : [
      "public abstract com.yahoo.vespa.objects.Serializer putByte(com.yahoo.vespa.objects.FieldBase, byte)",
      "public abstract com.yahoo.vespa.objects.Serializer putShort(com.yahoo.vespa.objects.FieldBase, short)",
      "public abstract com.yahoo.vespa.objects.Serializer putInt(com.yahoo.vespa.objects.FieldBase, int)",
      "public abstract com.yahoo.vespa.objects.Serializer putLong(com.yahoo.vespa.objects.FieldBase, long)",
      "public abstract com.yahoo.vespa.objects.Serializer putFloat(com.yahoo.vespa.objects.FieldBase, float)",
      "public abstract com.yahoo.vespa.objects.Serializer putDouble(com.yahoo.vespa.objects.FieldBase, double)",
      "public abstract com.yahoo.vespa.objects.Serializer put(com.yahoo.vespa.objects.FieldBase, byte[])",
      "public abstract com.yahoo.vespa.objects.Serializer put(com.yahoo.vespa.objects.FieldBase, java.nio.ByteBuffer)",
      "public abstract com.yahoo.vespa.objects.Serializer put(com.yahoo.vespa.objects.FieldBase, java.lang.String)"
    ],
    "fields" : [ ]
  },
  "com.yahoo.yolean.Exceptions$FunctionThrowingIOException" : {
    "superClass" : "java.lang.Object",
    "interfaces" : [ ],
    "attributes" : [
      "public",
      "interface",
      "abstract"
    ],
    "methods" : [
      "public abstract java.lang.Object map(java.lang.Object)"
    ],
    "fields" : [ ]
  },
  "com.yahoo.yolean.Exceptions$RunnableThrowingIOException" : {
    "superClass" : "java.lang.Object",
    "interfaces" : [ ],
    "attributes" : [
      "public",
      "interface",
      "abstract"
    ],
    "methods" : [
      "public abstract void run()"
    ],
    "fields" : [ ]
  },
  "com.yahoo.yolean.Exceptions$RunnableThrowingInterruptedException" : {
    "superClass" : "java.lang.Object",
    "interfaces" : [ ],
    "attributes" : [
      "public",
      "interface",
      "abstract"
    ],
    "methods" : [
      "public abstract void run()"
    ],
    "fields" : [ ]
  },
  "com.yahoo.yolean.Exceptions$SupplierThrowingIOException" : {
    "superClass" : "java.lang.Object",
    "interfaces" : [ ],
    "attributes" : [
      "public",
      "interface",
      "abstract"
    ],
    "methods" : [
      "public abstract java.lang.Object get()"
    ],
    "fields" : [ ]
  },
  "com.yahoo.yolean.Exceptions$SupplierThrowingInterruptedException" : {
    "superClass" : "java.lang.Object",
    "interfaces" : [ ],
    "attributes" : [
      "public",
      "interface",
      "abstract"
    ],
    "methods" : [
      "public abstract java.lang.Object get()"
    ],
    "fields" : [ ]
  },
  "com.yahoo.yolean.Exceptions" : {
    "superClass" : "java.lang.Object",
    "interfaces" : [ ],
    "attributes" : [
      "public"
    ],
    "methods" : [
      "public void <init>()",
      "public static java.lang.String toMessageString(java.lang.Throwable)",
      "public static java.util.Optional findCause(java.lang.Throwable, java.lang.Class)",
      "public static void uncheck(com.yahoo.yolean.Exceptions$RunnableThrowingIOException)",
      "public static varargs void uncheck(com.yahoo.yolean.Exceptions$RunnableThrowingIOException, java.lang.String, java.lang.String[])",
      "public static void uncheckAndIgnore(com.yahoo.yolean.Exceptions$RunnableThrowingIOException, java.lang.Class)",
      "public static java.util.function.Function uncheck(com.yahoo.yolean.Exceptions$FunctionThrowingIOException)",
      "public static java.lang.Object uncheck(com.yahoo.yolean.Exceptions$SupplierThrowingIOException)",
      "public static varargs java.lang.Object uncheck(com.yahoo.yolean.Exceptions$SupplierThrowingIOException, java.lang.String, java.lang.String[])",
      "public static java.lang.Object uncheckAndIgnore(com.yahoo.yolean.Exceptions$SupplierThrowingIOException, java.lang.Class)",
      "public static void uncheckInterrupted(com.yahoo.yolean.Exceptions$RunnableThrowingInterruptedException)",
      "public static void uncheckInterruptedAndRestoreFlag(com.yahoo.yolean.Exceptions$RunnableThrowingInterruptedException)",
      "public static java.lang.Object uncheckInterrupted(com.yahoo.yolean.Exceptions$SupplierThrowingInterruptedException)",
      "public static java.lang.RuntimeException throwUnchecked(java.lang.Throwable)"
    ],
    "fields" : [ ]
  },
  "com.yahoo.yolean.UncheckedInterruptedException" : {
    "superClass" : "java.lang.RuntimeException",
    "interfaces" : [ ],
    "attributes" : [
      "public"
    ],
    "methods" : [
      "public void <init>(java.lang.String, java.lang.InterruptedException, boolean)",
      "public void <init>(java.lang.InterruptedException, boolean)",
      "public void <init>(java.lang.String, boolean)",
      "public void <init>(java.lang.String, java.lang.InterruptedException)",
      "public void <init>(java.lang.InterruptedException)",
      "public java.lang.InterruptedException getCause()",
      "public bridge synthetic java.lang.Throwable getCause()"
    ],
    "fields" : [ ]
  },
  "com.yahoo.yolean.chain.After" : {
    "superClass" : "java.lang.Object",
    "interfaces" : [
      "java.lang.annotation.Annotation"
    ],
    "attributes" : [
      "public",
      "interface",
      "abstract",
      "annotation"
    ],
    "methods" : [
      "public abstract java.lang.String[] value()"
    ],
    "fields" : [ ]
  },
  "com.yahoo.yolean.chain.Before" : {
    "superClass" : "java.lang.Object",
    "interfaces" : [
      "java.lang.annotation.Annotation"
    ],
    "attributes" : [
      "public",
      "interface",
      "abstract",
      "annotation"
    ],
    "methods" : [
      "public abstract java.lang.String[] value()"
    ],
    "fields" : [ ]
  },
  "com.yahoo.yolean.chain.Provides" : {
    "superClass" : "java.lang.Object",
    "interfaces" : [
      "java.lang.annotation.Annotation"
    ],
    "attributes" : [
      "public",
      "interface",
      "abstract",
      "annotation"
    ],
    "methods" : [
      "public abstract java.lang.String[] value()"
    ],
    "fields" : [ ]
  },
  "com.yahoo.yolean.concurrent.ConcurrentResourcePool" : {
    "superClass" : "java.lang.Object",
    "interfaces" : [
      "java.lang.Iterable"
    ],
    "attributes" : [
      "public"
    ],
    "methods" : [
      "public void <init>(java.util.function.Supplier)",
      "public void preallocate(int)",
      "public final java.lang.Object alloc()",
      "public final void free(java.lang.Object)",
      "public java.util.Iterator iterator()"
    ],
    "fields" : [ ]
  },
  "com.yahoo.yolean.concurrent.CopyOnWriteHashMap" : {
    "superClass" : "java.lang.Object",
    "interfaces" : [
      "java.util.Map"
    ],
    "attributes" : [
      "public"
    ],
    "methods" : [
      "public void <init>()",
      "public int size()",
      "public boolean isEmpty()",
      "public boolean containsKey(java.lang.Object)",
      "public boolean containsValue(java.lang.Object)",
      "public java.lang.Object get(java.lang.Object)",
      "public java.lang.Object put(java.lang.Object, java.lang.Object)",
      "public java.lang.Object remove(java.lang.Object)",
      "public void putAll(java.util.Map)",
      "public void clear()",
      "public java.util.Set keySet()",
      "public java.util.Collection values()",
      "public java.util.Set entrySet()"
    ],
    "fields" : [ ]
  },
  "com.yahoo.yolean.concurrent.Memoized$Closer" : {
    "superClass" : "java.lang.Object",
    "interfaces" : [ ],
    "attributes" : [
      "public",
      "interface",
      "abstract"
    ],
    "methods" : [
      "public abstract void close(java.lang.Object)"
    ],
    "fields" : [ ]
  },
  "com.yahoo.yolean.concurrent.Memoized" : {
    "superClass" : "java.lang.Object",
    "interfaces" : [
      "java.util.function.Supplier",
      "java.lang.AutoCloseable"
    ],
    "attributes" : [
      "public"
    ],
    "methods" : [
      "public void <init>(java.util.function.Supplier)",
      "public void <init>(java.util.function.Supplier, com.yahoo.yolean.concurrent.Memoized$Closer)",
      "public static com.yahoo.yolean.concurrent.Memoized of(java.util.function.Supplier)",
      "public static com.yahoo.yolean.concurrent.Memoized combine(com.yahoo.yolean.concurrent.Memoized, java.util.function.Function, com.yahoo.yolean.concurrent.Memoized$Closer)",
      "public java.lang.Object get()",
      "public void close()"
    ],
    "fields" : [ ]
  },
  "com.yahoo.yolean.concurrent.ResourcePool" : {
    "superClass" : "java.lang.Object",
    "interfaces" : [
      "java.lang.Iterable"
    ],
    "attributes" : [
      "public",
      "final"
    ],
    "methods" : [
      "public void <init>(java.util.function.Supplier)",
      "public java.lang.Object alloc()",
      "public void free(java.lang.Object)",
      "public java.util.Iterator iterator()"
    ],
    "fields" : [ ]
  },
  "com.yahoo.yolean.concurrent.Sleeper" : {
    "superClass" : "java.lang.Object",
    "interfaces" : [ ],
    "attributes" : [
      "public",
      "interface",
      "abstract"
    ],
    "methods" : [
      "public void sleep(java.time.Duration)",
      "public void sleepChecked(java.time.Duration)",
      "public void sleep(long)",
      "public abstract void sleepChecked(long)"
    ],
    "fields" : [
      "public static final com.yahoo.yolean.concurrent.Sleeper DEFAULT",
      "public static final com.yahoo.yolean.concurrent.Sleeper NOOP"
    ]
  },
  "com.yahoo.yolean.concurrent.ThreadRobustList" : {
    "superClass" : "java.lang.Object",
    "interfaces" : [
      "java.lang.Iterable"
    ],
    "attributes" : [
      "public"
    ],
    "methods" : [
      "public void <init>()",
      "public void <init>(int)",
      "public boolean isEmpty()",
      "public void add(java.lang.Object)",
      "public java.util.Iterator iterator()"
    ],
    "fields" : [ ]
  },
  "com.yahoo.yolean.function.ThrowingConsumer" : {
    "superClass" : "java.lang.Object",
    "interfaces" : [ ],
    "attributes" : [
      "public",
      "interface",
      "abstract"
    ],
    "methods" : [
      "public abstract void accept(java.lang.Object)",
      "public com.yahoo.yolean.function.ThrowingConsumer andThen(com.yahoo.yolean.function.ThrowingConsumer)"
    ],
    "fields" : [ ]
  },
  "com.yahoo.yolean.function.ThrowingFunction" : {
    "superClass" : "java.lang.Object",
    "interfaces" : [ ],
    "attributes" : [
      "public",
      "interface",
      "abstract"
    ],
    "methods" : [
      "public abstract java.lang.Object apply(java.lang.Object)",
      "public com.yahoo.yolean.function.ThrowingFunction andThen(com.yahoo.yolean.function.ThrowingFunction)",
      "public com.yahoo.yolean.function.ThrowingFunction compose(com.yahoo.yolean.function.ThrowingFunction)"
    ],
    "fields" : [ ]
  },
  "com.yahoo.yolean.function.ThrowingSupplier" : {
    "superClass" : "java.lang.Object",
    "interfaces" : [ ],
    "attributes" : [
      "public",
      "interface",
      "abstract"
    ],
    "methods" : [
      "public abstract java.lang.Object get()"
    ],
    "fields" : [ ]
  },
  "com.yahoo.yolean.trace.TraceNode" : {
    "superClass" : "java.lang.Object",
    "interfaces" : [ ],
    "attributes" : [
      "public"
    ],
    "methods" : [
      "public void <init>(java.lang.Object, long)",
      "public com.yahoo.yolean.trace.TraceNode add(com.yahoo.yolean.trace.TraceNode)",
      "public java.lang.Iterable descendants(java.lang.Class)",
      "public java.lang.Object payload()",
      "public long timestamp()",
      "public com.yahoo.yolean.trace.TraceNode parent()",
      "public java.lang.Iterable children()",
      "public boolean isRoot()",
      "public com.yahoo.yolean.trace.TraceNode root()",
      "public com.yahoo.yolean.trace.TraceVisitor accept(com.yahoo.yolean.trace.TraceVisitor)",
      "public java.lang.String toString()"
    ],
    "fields" : [ ]
  },
  "com.yahoo.yolean.trace.TraceVisitor" : {
    "superClass" : "java.lang.Object",
    "interfaces" : [ ],
    "attributes" : [
      "public",
      "abstract"
    ],
    "methods" : [
      "public void <init>()",
      "public abstract void visit(com.yahoo.yolean.trace.TraceNode)",
      "public void entering(com.yahoo.yolean.trace.TraceNode)",
      "public void leaving(com.yahoo.yolean.trace.TraceNode)"
    ],
    "fields" : [ ]
  },
  "ai.vespa.llm.InferenceParameters" : {
    "superClass" : "java.lang.Object",
    "interfaces" : [ ],
    "attributes" : [
      "public"
    ],
    "methods" : [
      "public void <init>(java.util.function.Function)",
      "public void <init>(java.lang.String, java.util.function.Function)",
      "public void <init>(java.lang.String, java.lang.String, java.util.function.Function)",
      "public void setApiKey(java.lang.String)",
      "public java.util.Optional getApiKey()",
      "public void setEndpoint(java.lang.String)",
      "public java.util.Optional getEndpoint()",
      "public java.util.Optional get(java.lang.String)",
      "public java.util.Optional getDouble(java.lang.String)",
      "public java.util.Optional getInt(java.lang.String)",
      "public java.util.Optional getLong(java.lang.String)",
      "public void ifPresent(java.lang.String, java.util.function.Consumer)",
      "public ai.vespa.llm.InferenceParameters withDefaultOptions(java.util.function.Function)"
    ],
    "fields" : [
      "public static final java.lang.String OPTION_MODEL",
      "public static final java.lang.String OPTION_TEMPERATURE",
      "public static final java.lang.String OPTION_MAX_TOKENS",
      "public static final java.lang.String OPTION_TOP_K",
      "public static final java.lang.String OPTION_TOP_P",
      "public static final java.lang.String OPTION_N_PREDICT",
      "public static final java.lang.String OPTION_REPEAT_PENALTY",
      "public static final java.lang.String OPTION_FREQUENCY_PENALTY",
      "public static final java.lang.String OPTION_PRESENCE_PENALTY",
      "public static final java.lang.String OPTION_SEED",
      "public static final java.lang.String OPTION_JSON_SCHEMA"
    ]
  },
  "ai.vespa.llm.LanguageModel" : {
    "superClass" : "java.lang.Object",
    "interfaces" : [ ],
    "attributes" : [
      "public",
      "interface",
      "abstract"
    ],
    "methods" : [
      "public abstract java.util.List complete(ai.vespa.llm.completion.Prompt, ai.vespa.llm.InferenceParameters)",
      "public abstract java.util.concurrent.CompletableFuture completeAsync(ai.vespa.llm.completion.Prompt, ai.vespa.llm.InferenceParameters, java.util.function.Consumer)"
    ],
    "fields" : [ ]
  },
  "ai.vespa.llm.LanguageModelException" : {
    "superClass" : "java.lang.RuntimeException",
    "interfaces" : [ ],
    "attributes" : [
      "public"
    ],
    "methods" : [
      "public void <init>(int, java.lang.String)",
      "public void <init>(int, java.lang.String, java.lang.Throwable)",
      "public int code()"
    ],
    "fields" : [ ]
  },
  "ai.vespa.llm.completion.Completion$FinishReason" : {
    "superClass" : "java.lang.Enum",
    "interfaces" : [ ],
    "attributes" : [
      "public",
      "final",
      "enum"
    ],
    "methods" : [
      "public static ai.vespa.llm.completion.Completion$FinishReason[] values()",
      "public static ai.vespa.llm.completion.Completion$FinishReason valueOf(java.lang.String)"
    ],
    "fields" : [
      "public static final enum ai.vespa.llm.completion.Completion$FinishReason length",
      "public static final enum ai.vespa.llm.completion.Completion$FinishReason stop",
      "public static final enum ai.vespa.llm.completion.Completion$FinishReason none",
      "public static final enum ai.vespa.llm.completion.Completion$FinishReason other",
      "public static final enum ai.vespa.llm.completion.Completion$FinishReason error",
      "public static final enum ai.vespa.llm.completion.Completion$FinishReason discard",
      "public static final enum ai.vespa.llm.completion.Completion$FinishReason tool_calls",
      "public static final enum ai.vespa.llm.completion.Completion$FinishReason content_filter",
      "public static final enum ai.vespa.llm.completion.Completion$FinishReason function_call"
    ]
  },
  "ai.vespa.llm.completion.Completion" : {
    "superClass" : "java.lang.Record",
    "interfaces" : [ ],
    "attributes" : [
      "public",
      "final",
      "record"
    ],
    "methods" : [
      "public void <init>(java.lang.String, ai.vespa.llm.completion.Completion$FinishReason)",
      "public java.lang.String text()",
      "public ai.vespa.llm.completion.Completion$FinishReason finishReason()",
      "public static ai.vespa.llm.completion.Completion from(java.lang.String)",
      "public static ai.vespa.llm.completion.Completion from(java.lang.String, ai.vespa.llm.completion.Completion$FinishReason)",
      "public final java.lang.String toString()",
      "public final int hashCode()",
      "public final boolean equals(java.lang.Object)"
    ],
    "fields" : [ ]
  },
  "ai.vespa.llm.completion.Prompt" : {
    "superClass" : "java.lang.Object",
    "interfaces" : [ ],
    "attributes" : [
      "public",
      "abstract"
    ],
    "methods" : [
      "public void <init>()",
      "public abstract java.lang.String asString()",
      "public ai.vespa.llm.completion.Prompt append(ai.vespa.llm.completion.Completion)",
      "public abstract ai.vespa.llm.completion.Prompt append(java.lang.String)"
    ],
    "fields" : [ ]
  },
  "ai.vespa.llm.completion.StringPrompt" : {
    "superClass" : "ai.vespa.llm.completion.Prompt",
    "interfaces" : [ ],
    "attributes" : [
      "public"
    ],
    "methods" : [
      "public java.lang.String asString()",
      "public ai.vespa.llm.completion.StringPrompt append(java.lang.String)",
      "public ai.vespa.llm.completion.StringPrompt append(ai.vespa.llm.completion.Completion)",
      "public java.lang.String toString()",
      "public static ai.vespa.llm.completion.StringPrompt from(java.lang.String)",
      "public bridge synthetic ai.vespa.llm.completion.Prompt append(java.lang.String)",
      "public bridge synthetic ai.vespa.llm.completion.Prompt append(ai.vespa.llm.completion.Completion)"
    ],
    "fields" : [ ]
  },
  "ai.vespa.llm.test.MockLanguageModel$Builder" : {
    "superClass" : "java.lang.Object",
    "interfaces" : [ ],
    "attributes" : [
      "public"
    ],
    "methods" : [
      "public ai.vespa.llm.test.MockLanguageModel$Builder completer(java.util.function.Function)",
      "public void <init>()",
      "public ai.vespa.llm.test.MockLanguageModel build()"
    ],
    "fields" : [ ]
  },
  "ai.vespa.llm.test.MockLanguageModel" : {
    "superClass" : "java.lang.Object",
    "interfaces" : [
      "ai.vespa.llm.LanguageModel"
    ],
    "attributes" : [
      "public"
    ],
    "methods" : [
      "public void <init>(ai.vespa.llm.test.MockLanguageModel$Builder)",
      "public java.util.List complete(ai.vespa.llm.completion.Prompt, ai.vespa.llm.InferenceParameters)",
      "public java.util.concurrent.CompletableFuture completeAsync(ai.vespa.llm.completion.Prompt, ai.vespa.llm.InferenceParameters, java.util.function.Consumer)"
    ],
    "fields" : [ ]
  }
}<|MERGE_RESOLUTION|>--- conflicted
+++ resolved
@@ -336,11 +336,8 @@
       "public int hashCode()",
       "public boolean equals(java.lang.Object)",
       "public java.lang.String toString()",
-<<<<<<< HEAD
-=======
       "public static java.io.Reader of(java.lang.CharSequence)",
       "public static java.io.Reader nullReader()",
->>>>>>> 67d6758a
       "public int read(java.nio.CharBuffer)",
       "public int read()",
       "public int read(char[])",
