--- conflicted
+++ resolved
@@ -5,11 +5,8 @@
 #include <concepts>
 #include <coroutine>
 #include <optional>
-<<<<<<< HEAD
 #include <exception>
-=======
 #include <utility>
->>>>>>> 9259007b
 
 namespace vespalib::coro {
 
@@ -35,12 +32,7 @@
             struct awaiter {
                 bool await_ready() const noexcept { return false; }
                 std::coroutine_handle<> await_suspend(Handle handle) const noexcept {
-<<<<<<< HEAD
                     return handle.promise().waiter;
-=======
-                    auto promise_waiter = handle.promise().waiter;
-                    return promise_waiter ? promise_waiter : std::noop_coroutine();
->>>>>>> 9259007b
                 }
                 void await_resume() const noexcept {}
             };
