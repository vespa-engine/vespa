// Copyright Verizon Media. Licensed under the terms of the Apache 2.0 license. See LICENSE in the project root.
// vespa document command
// author: bratseth

package cmd

import (
	"log"

	"github.com/spf13/cobra"
	"github.com/vespa-engine/vespa/util"
	"github.com/vespa-engine/vespa/vespa"
)

func init() {
	rootCmd.AddCommand(documentCmd)
	documentCmd.AddCommand(documentPutCmd)
	documentCmd.AddCommand(documentGetCmd)
}

var documentCmd = &cobra.Command{
	Use:   "document",
<<<<<<< HEAD
	Short: "Issues the document operation in the given file to Vespa",
	Long:  `TODO: Example vespa document mynamespace/mydocumenttype/myid document.json`,
	// TODO: Check args
=======
	Short: "Issue document operations",
	Example: `$ vespa document src/test/resources/A-Head-Full-of-Dreams.json
# (short-hand for vespa document post)`,
	Args: cobra.ExactArgs(1),
>>>>>>> 70b40ab1
	Run: func(cmd *cobra.Command, args []string) {
		printResult(vespa.Put("", args[0], documentTarget()), false) // TODO: Use Send
	},
}

<<<<<<< HEAD
var documentPutCmd = &cobra.Command{
	Use:   "put",
	Short: "Writes the document in the given file to Vespa",
	Long:  `TODO`,
	// TODO: Check args
=======
var documentPostCmd = &cobra.Command{
	Use:   "post",
	Short: "Posts the document in the given file",
	Args:  cobra.RangeArgs(1, 2),
	Example: `$ vespa document post src/test/resources/A-Head-Full-of-Dreams.json
$ vespa document post id:mynamespace:music::a-head-full-of-dreams src/test/resources/A-Head-Full-of-Dreams.json`,
>>>>>>> 70b40ab1
	Run: func(cmd *cobra.Command, args []string) {
		if len(args) == 1 {
			printResult(vespa.Put("", args[0], documentTarget()), false)
		} else {
			printResult(vespa.Put(args[0], args[1], documentTarget()), false)
		}
	},
}

var documentGetCmd = &cobra.Command{
	Use:   "get",
	Short: "Gets a document",
	Args:  cobra.ExactArgs(1),
	Run: func(cmd *cobra.Command, args []string) {
		printResult(vespa.Get(args[0], documentTarget()), true)
	},
}

func printResult(result util.OperationResult, payloadOnlyOnSuccess bool) {
	if !result.Success {
		log.Print(color.Red("Error: "), result.Message)
	} else if !(payloadOnlyOnSuccess && result.Payload != "") {
		log.Print(color.Green("Success: "), result.Message)
	}

	if result.Detail != "" {
		log.Print(color.Brown(result.Detail))
	}

	if result.Payload != "" {
		if !payloadOnlyOnSuccess {
			log.Println("")
		}
		log.Print(result.Payload)
	}
}<|MERGE_RESOLUTION|>--- conflicted
+++ resolved
@@ -20,35 +20,20 @@
 
 var documentCmd = &cobra.Command{
 	Use:   "document",
-<<<<<<< HEAD
 	Short: "Issues the document operation in the given file to Vespa",
-	Long:  `TODO: Example vespa document mynamespace/mydocumenttype/myid document.json`,
-	// TODO: Check args
-=======
-	Short: "Issue document operations",
-	Example: `$ vespa document src/test/resources/A-Head-Full-of-Dreams.json
-# (short-hand for vespa document post)`,
+	Example: `$ vespa document src/test/resources/A-Head-Full-of-Dreams.json`,
 	Args: cobra.ExactArgs(1),
->>>>>>> 70b40ab1
 	Run: func(cmd *cobra.Command, args []string) {
 		printResult(vespa.Put("", args[0], documentTarget()), false) // TODO: Use Send
 	},
 }
 
-<<<<<<< HEAD
-var documentPutCmd = &cobra.Command{
+var documentPostCmd = &cobra.Command{
 	Use:   "put",
 	Short: "Writes the document in the given file to Vespa",
-	Long:  `TODO`,
-	// TODO: Check args
-=======
-var documentPostCmd = &cobra.Command{
-	Use:   "post",
-	Short: "Posts the document in the given file",
 	Args:  cobra.RangeArgs(1, 2),
-	Example: `$ vespa document post src/test/resources/A-Head-Full-of-Dreams.json
-$ vespa document post id:mynamespace:music::a-head-full-of-dreams src/test/resources/A-Head-Full-of-Dreams.json`,
->>>>>>> 70b40ab1
+	Example: `$ vespa document put src/test/resources/A-Head-Full-of-Dreams.json
+$ vespa document put id:mynamespace:music::a-head-full-of-dreams src/test/resources/A-Head-Full-of-Dreams.json`,
 	Run: func(cmd *cobra.Command, args []string) {
 		if len(args) == 1 {
 			printResult(vespa.Put("", args[0], documentTarget()), false)
