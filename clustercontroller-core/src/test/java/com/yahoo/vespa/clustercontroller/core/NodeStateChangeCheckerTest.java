// Copyright Yahoo. Licensed under the terms of the Apache 2.0 license. See LICENSE in the project root.
package com.yahoo.vespa.clustercontroller.core;

import com.yahoo.vdslib.distribution.ConfiguredNode;
import com.yahoo.vdslib.distribution.Distribution;
import com.yahoo.vdslib.state.ClusterState;
import com.yahoo.vdslib.state.Node;
import com.yahoo.vdslib.state.NodeState;
import com.yahoo.vdslib.state.State;
import com.yahoo.vespa.clustercontroller.core.hostinfo.HostInfo;
import com.yahoo.vespa.config.content.StorDistributionConfig;
import org.junit.jupiter.api.Test;
import java.text.ParseException;
import java.util.ArrayList;
import java.util.Collection;
import java.util.List;

import static com.yahoo.vdslib.state.NodeType.DISTRIBUTOR;
import static com.yahoo.vdslib.state.NodeType.STORAGE;
import static com.yahoo.vdslib.state.State.DOWN;
import static com.yahoo.vdslib.state.State.INITIALIZING;
import static com.yahoo.vdslib.state.State.MAINTENANCE;
import static com.yahoo.vdslib.state.State.UP;
import static com.yahoo.vespa.clustercontroller.core.NodeStateChangeChecker.Result;
import static com.yahoo.vespa.clustercontroller.utils.staterestapi.requests.SetUnitStateRequest.Condition.FORCE;
import static com.yahoo.vespa.clustercontroller.utils.staterestapi.requests.SetUnitStateRequest.Condition.SAFE;
import static org.junit.jupiter.api.Assertions.assertEquals;
import static org.junit.jupiter.api.Assertions.assertFalse;
import static org.junit.jupiter.api.Assertions.assertNotEquals;
import static org.junit.jupiter.api.Assertions.assertTrue;

public class NodeStateChangeCheckerTest {

    private static final int requiredRedundancy = 4;
    private static final int currentClusterStateVersion = 2;

    private static final Node nodeDistributor = new Node(DISTRIBUTOR, 1);
    private static final Node nodeStorage = new Node(STORAGE, 1);

    private static final NodeState UP_NODE_STATE = new NodeState(STORAGE, UP);
    private static final NodeState MAINTENANCE_NODE_STATE = createNodeState(MAINTENANCE, "Orchestrator");
    private static final NodeState DOWN_NODE_STATE = createNodeState(DOWN, "RetireEarlyExpirer");

    private static NodeState createNodeState(State state, String description) {
        return new NodeState(STORAGE, state).setDescription(description);
    }

    private static ClusterState clusterState(String state) {
        try {
            return new ClusterState(state);
        } catch (ParseException e) {
            throw new RuntimeException(e);
        }
    }

    private static ClusterState defaultAllUpClusterState() {
        return defaultAllUpClusterState(4);
    }

    private static ClusterState defaultAllUpClusterState(int nodeCount) {
        return clusterState(String.format("version:%d distributor:%d storage:%d",
                                          currentClusterStateVersion,
                                          nodeCount ,
                                          nodeCount));
    }

    private NodeStateChangeChecker createChangeChecker(ContentCluster cluster) {
        return new NodeStateChangeChecker(cluster, false);
    }

    private ContentCluster createCluster(int nodeCount) {
        return createCluster(nodeCount, 1);
    }

    private ContentCluster createCluster(int nodeCount, int groupCount) {
        Collection<ConfiguredNode> nodes = createNodes(nodeCount);
        Distribution distribution = new Distribution(createDistributionConfig(nodeCount, groupCount));
        return new ContentCluster("Clustername", nodes, distribution);
    }

    private String createDistributorHostInfo(int replicationfactor1, int replicationfactor2, int replicationfactor3) {
        return "{\n" +
                "    \"cluster-state-version\": 2,\n" +
                "    \"distributor\": {\n" +
                "        \"storage-nodes\": [\n" +
                "            {\n" +
                "                \"node-index\": 0,\n" +
                "                \"min-current-replication-factor\": " + replicationfactor1 + "\n" +
                "            },\n" +
                "            {\n" +
                "                \"node-index\": 1,\n" +
                "                \"min-current-replication-factor\": " + replicationfactor2 + "\n" +
                "            },\n" +
                "            {\n" +
                "                \"node-index\": 2,\n" +
                "                \"min-current-replication-factor\": " + replicationfactor3 + "\n" +
                "            },\n" +
                "            {\n" +
                "                \"node-index\": 3\n" +
                "            }\n" +
                "        ]\n" +
                "    }\n" +
                "}\n";
    }

    private void markAllNodesAsReportingStateUp(ContentCluster cluster) {
        final ClusterInfo clusterInfo = cluster.clusterInfo();
        final int configuredNodeCount = cluster.clusterInfo().getConfiguredNodes().size();
        for (int i = 0; i < configuredNodeCount; i++) {
            clusterInfo.getDistributorNodeInfo(i).setReportedState(new NodeState(DISTRIBUTOR, UP), 0);
            clusterInfo.getDistributorNodeInfo(i).setHostInfo(HostInfo.createHostInfo(createDistributorHostInfo(4, 5, 6)));
            clusterInfo.getStorageNodeInfo(i).setReportedState(new NodeState(STORAGE, UP), 0);
        }
    }

    @Test
    void testCanUpgradeWithForce() {
        var nodeStateChangeChecker = createChangeChecker(createCluster(1));
        NodeState newState = new NodeState(STORAGE, INITIALIZING);
        Result result = nodeStateChangeChecker.evaluateTransition(
                nodeDistributor, defaultAllUpClusterState(), FORCE,
                UP_NODE_STATE, newState);
        assertTrue(result.settingWantedStateIsAllowed());
        assertFalse(result.wantedStateAlreadySet());
    }

    @Test
    void testDeniedInMoratorium() {
        ContentCluster cluster = createCluster(4);
        var nodeStateChangeChecker = new NodeStateChangeChecker(cluster, true);
        Result result = nodeStateChangeChecker.evaluateTransition(
                new Node(STORAGE, 10), defaultAllUpClusterState(), SAFE,
                UP_NODE_STATE, MAINTENANCE_NODE_STATE);
        assertFalse(result.settingWantedStateIsAllowed());
        assertFalse(result.wantedStateAlreadySet());
        assertEquals("Master cluster controller is bootstrapping and in moratorium", result.getReason());
    }

    @Test
    void testUnknownStorageNode() {
        ContentCluster cluster = createCluster(4);
        var nodeStateChangeChecker = createChangeChecker(cluster);
        Result result = nodeStateChangeChecker.evaluateTransition(
                new Node(STORAGE, 10), defaultAllUpClusterState(), SAFE,
                UP_NODE_STATE, MAINTENANCE_NODE_STATE);
        assertFalse(result.settingWantedStateIsAllowed());
        assertFalse(result.wantedStateAlreadySet());
        assertEquals("Unknown node storage.10", result.getReason());
    }

    @Test
    void testSafeMaintenanceDisallowedWhenOtherStorageNodeInFlatClusterIsSuspended() {
        // Nodes 0-3, storage node 0 being in maintenance with "Orchestrator" description.
        ContentCluster cluster = createCluster(4);
<<<<<<< HEAD
        setStorageNodeWantedStateToMaintenance(cluster, 0);
=======
        cluster.clusterInfo().getStorageNodeInfo(0).setWantedState(new NodeState(STORAGE, MAINTENANCE).setDescription("Orchestrator"));
>>>>>>> 2279c182
        var nodeStateChangeChecker = createChangeChecker(cluster);
        ClusterState clusterStateWith0InMaintenance = clusterState(String.format(
                "version:%d distributor:4 storage:4 .0.s:m",
                currentClusterStateVersion));

        Result result = nodeStateChangeChecker.evaluateTransition(
                new Node(STORAGE, 1), clusterStateWith0InMaintenance,
                SAFE, UP_NODE_STATE, MAINTENANCE_NODE_STATE);
        assertFalse(result.settingWantedStateIsAllowed());
        assertFalse(result.wantedStateAlreadySet());
        assertEquals("At most one node can have a wanted state when #groups = 1: Other storage node 0 has wanted state Maintenance",
                result.getReason());
    }

    @Test
    void testMaintenanceAllowedFor2Of4Groups() {
        // 4 groups with 1 node in each group
        Collection<ConfiguredNode> nodes = createNodes(4);
        StorDistributionConfig config = createDistributionConfig(4, 4);

        int maxNumberOfGroupsAllowedToBeDown = 2;
        var cluster = new ContentCluster("Clustername", nodes, new Distribution(config), maxNumberOfGroupsAllowedToBeDown);
        setAllNodesUp(cluster, HostInfo.createHostInfo(createDistributorHostInfo(4, 5, 6)));
        var nodeStateChangeChecker = createChangeChecker(cluster);

        // All nodes up, set a storage node in group 0 to maintenance
        {
            int nodeIndex = 0;
            checkSettingToMaintenanceIsAllowed(nodeIndex, nodeStateChangeChecker, defaultAllUpClusterState());
            setStorageNodeWantedStateToMaintenance(cluster, nodeIndex);
        }

        // Node in group 0 in maintenance, set storage node in group 1 to maintenance
        {
            ClusterState clusterState = clusterState(String.format("version:%d distributor:4 .0.s:d storage:4 .0.s:m", currentClusterStateVersion));
            int nodeIndex = 1;
            checkSettingToMaintenanceIsAllowed(nodeIndex, nodeStateChangeChecker, clusterState);
            setStorageNodeWantedStateToMaintenance(cluster, nodeIndex);
        }

        // Nodes in group 0 and 1 in maintenance, try to set storage node in group 2 to maintenance, should fail
        {
            ClusterState clusterState = clusterState(String.format("version:%d distributor:4 storage:4 .0.s:m .1.s:m", currentClusterStateVersion));
            int nodeIndex = 2;
            Node node = new Node(STORAGE, nodeIndex);
            Result result = nodeStateChangeChecker.evaluateTransition(node, clusterState, SAFE, UP_NODE_STATE, MAINTENANCE_NODE_STATE);
            assertFalse(result.settingWantedStateIsAllowed(), result.toString());
            assertFalse(result.wantedStateAlreadySet());
            assertEquals("At most nodes in 2 groups can have wanted state", result.getReason());
        }

    }

    @Test
    void testMaintenanceAllowedFor2Of4Groups8Nodes() {
        // 4 groups with 2 node in each group
        Collection<ConfiguredNode> nodes = createNodes(8);
        StorDistributionConfig config = createDistributionConfig(8, 4);

        int maxNumberOfGroupsAllowedToBeDown = 2;
        var cluster = new ContentCluster("Clustername", nodes, new Distribution(config), maxNumberOfGroupsAllowedToBeDown);
        setAllNodesUp(cluster, HostInfo.createHostInfo(createDistributorHostInfo(4, 5, 6)));
        var nodeStateChangeChecker = createChangeChecker(cluster);

        // All nodes up, set a storage node in group 0 to maintenance
        {
            ClusterState clusterState = defaultAllUpClusterState(8);
            int nodeIndex = 0;
            checkSettingToMaintenanceIsAllowed(nodeIndex, nodeStateChangeChecker, clusterState);
            setStorageNodeWantedStateToMaintenance(cluster, nodeIndex);
        }

        // 1 Node in group 0 in maintenance, try to set node 1 in group 0 to maintenance
        {
            ClusterState clusterState = clusterState(String.format("version:%d distributor:8 .0.s:d storage:8 .0.s:m", currentClusterStateVersion));
            int nodeIndex = 1;
            checkSettingToMaintenanceIsAllowed(nodeIndex, nodeStateChangeChecker, clusterState);
            setStorageNodeWantedStateToMaintenance(cluster, nodeIndex);
        }

        // Nodes in group 0 in maintenance, try to set storage node 2 in group 1 to maintenance
        {
            ClusterState clusterState = clusterState(String.format("version:%d distributor:8 storage:8 .0.s:m .1.s:m", currentClusterStateVersion));
            int nodeIndex = 2;
            checkSettingToMaintenanceIsAllowed(nodeIndex, nodeStateChangeChecker, clusterState);
            setStorageNodeWantedStateToMaintenance(cluster, nodeIndex);
        }

        // 2 nodes in group 0 and 1 in group 1 in maintenance, try to set storage node 4 in group 2 to maintenance, should fail (different group)
        {
            ClusterState clusterState = clusterState(String.format("version:%d distributor:8 storage:8 .0.s:m .1.s:m .2.s:m", currentClusterStateVersion));
            int nodeIndex = 4;
            Node node = new Node(STORAGE, nodeIndex);
            Result result = nodeStateChangeChecker.evaluateTransition(node, clusterState, SAFE, UP_NODE_STATE, MAINTENANCE_NODE_STATE);
            assertFalse(result.settingWantedStateIsAllowed(), result.toString());
            assertFalse(result.wantedStateAlreadySet());
            assertEquals("At most nodes in 2 groups can have wanted state", result.getReason());
        }

        // 2 nodes in group 0 and 1 in group 1 in maintenance, try to set storage node 3 in group 1 to maintenance
        {
            ClusterState clusterState = clusterState(String.format("version:%d distributor:8 storage:8 .0.s:m .1.s:m .2.s:m", currentClusterStateVersion));
            int nodeIndex = 3;
            checkSettingToMaintenanceIsAllowed(nodeIndex, nodeStateChangeChecker, clusterState);
            setStorageNodeWantedStateToMaintenance(cluster, nodeIndex);
        }

    }

    @Test
    void testSafeMaintenanceDisallowedWhenOtherDistributorInFlatClusterIsSuspended() {
        // Nodes 0-3, distributor 0 being down with "Orchestrator" description.
        ContentCluster cluster = createCluster(4);
        setDistributorNodeWantedState(cluster, 0, DOWN, "Orchestrator");
        var nodeStateChangeChecker = createChangeChecker(cluster);
        ClusterState clusterStateWith0InMaintenance = clusterState(String.format(
                "version:%d distributor:4 .0.s:d storage:4",
                currentClusterStateVersion));

        Result result = nodeStateChangeChecker.evaluateTransition(
                new Node(STORAGE, 1), clusterStateWith0InMaintenance,
                SAFE, UP_NODE_STATE, MAINTENANCE_NODE_STATE);
        assertFalse(result.settingWantedStateIsAllowed());
        assertFalse(result.wantedStateAlreadySet());
        assertEquals("At most one node can have a wanted state when #groups = 1: Other distributor 0 has wanted state Down",
                result.getReason());
    }

    @Test
    void testSafeMaintenanceDisallowedWhenDistributorInGroupIsDown() {
        // Nodes 0-3, distributor 0 being in maintenance with "Orchestrator" description.
        // 2 groups: nodes 0-1 is group 0, 2-3 is group 1.
        ContentCluster cluster = createCluster(4, 2);
        setDistributorNodeWantedState(cluster, 0, DOWN, "Orchestrator");
        var nodeStateChangeChecker = new NodeStateChangeChecker(cluster, false);
        ClusterState clusterStateWith0InMaintenance = clusterState(String.format(
                "version:%d distributor:4 .0.s:d storage:4",
                currentClusterStateVersion));

        {
            // Denied for node 2 in group 1, since distributor 0 in group 0 is down
            Result result = nodeStateChangeChecker.evaluateTransition(
                    new Node(STORAGE, 2), clusterStateWith0InMaintenance,
                    SAFE, UP_NODE_STATE, MAINTENANCE_NODE_STATE);
            assertFalse(result.settingWantedStateIsAllowed());
            assertFalse(result.wantedStateAlreadySet());
            assertEquals("At most one group can have wanted state: Other distributor 0 in group 0 has wanted state Down", result.getReason());
        }

        {
            // Even node 1 of group 0 is not permitted, as node 0 is not considered
            // suspended since only the distributor has been set down.
            Result result = nodeStateChangeChecker.evaluateTransition(
                    new Node(STORAGE, 1), clusterStateWith0InMaintenance,
                    SAFE, UP_NODE_STATE, MAINTENANCE_NODE_STATE);
            assertFalse(result.settingWantedStateIsAllowed(), result.getReason());
            assertEquals("Another distributor wants state DOWN: 0", result.getReason());
        }
    }

    @Test
    void testSafeMaintenanceWhenOtherStorageNodeInGroupIsSuspended() {
        // Nodes 0-3, storage node 0 being in maintenance with "Orchestrator" description.
        // 2 groups: nodes 0-1 is group 0, 2-3 is group 1.
        ContentCluster cluster = createCluster(4, 2);
        setStorageNodeWantedState(cluster, 0, MAINTENANCE, "Orchestrator");
        var nodeStateChangeChecker = new NodeStateChangeChecker(cluster, false);
        ClusterState clusterStateWith0InMaintenance = clusterState(String.format(
                "version:%d distributor:4 storage:4 .0.s:m",
                currentClusterStateVersion));

        {
            // Denied for node 2 in group 1, since node 0 in group 0 is in maintenance
            Result result = nodeStateChangeChecker.evaluateTransition(
                    new Node(STORAGE, 2), clusterStateWith0InMaintenance,
                    SAFE, UP_NODE_STATE, MAINTENANCE_NODE_STATE);
            assertFalse(result.settingWantedStateIsAllowed());
            assertFalse(result.wantedStateAlreadySet());
            assertEquals("At most one group can have wanted state: Other storage node 0 in group 0 has wanted state Maintenance",
                    result.getReason());
        }

        {
            // Permitted for node 1 in group 0, since node 0 is already in maintenance with
            // description Orchestrator, and it is in the same group
            Result result = nodeStateChangeChecker.evaluateTransition(
                    new Node(STORAGE, 1), clusterStateWith0InMaintenance,
                    SAFE, UP_NODE_STATE, MAINTENANCE_NODE_STATE);
            assertTrue(result.settingWantedStateIsAllowed(), result.getReason());
            assertFalse(result.wantedStateAlreadySet());
        }
    }

    @Test
    void testSafeSetStateDistributors() {
        NodeStateChangeChecker nodeStateChangeChecker = createChangeChecker(createCluster(1));
        Result result = nodeStateChangeChecker.evaluateTransition(
                nodeDistributor, defaultAllUpClusterState(), SAFE,
                UP_NODE_STATE, MAINTENANCE_NODE_STATE);
        assertFalse(result.settingWantedStateIsAllowed());
        assertFalse(result.wantedStateAlreadySet());
        assertTrue(result.getReason().contains("Safe-set of node state is only supported for storage nodes"));
    }

    @Test
    void testCanUpgradeSafeMissingStorage() {
        // Create a content cluster with 4 nodes, and storage node with index 3 down.
        ContentCluster cluster = createCluster(4);
        setAllNodesUp(cluster, HostInfo.createHostInfo(createDistributorHostInfo(4, 5, 6)));
        cluster.clusterInfo().getStorageNodeInfo(3).setReportedState(new NodeState(STORAGE, DOWN), 0);
        ClusterState clusterStateWith3Down = clusterState(String.format(
                "version:%d distributor:4 storage:4 .3.s:d",
                currentClusterStateVersion));

        // We should then be denied setting storage node 1 safely to maintenance.
        var nodeStateChangeChecker = createChangeChecker(cluster);
        Result result = nodeStateChangeChecker.evaluateTransition(
                nodeStorage, clusterStateWith3Down, SAFE,
                UP_NODE_STATE, MAINTENANCE_NODE_STATE);
        assertFalse(result.settingWantedStateIsAllowed());
        assertFalse(result.wantedStateAlreadySet());
        assertEquals("Another storage node has state DOWN: 3", result.getReason());
    }

    @Test
    void testCanUpgradeStorageSafeYes() {
        Result result = transitionToMaintenanceWithNoStorageNodesDown(createCluster(4), defaultAllUpClusterState());
        assertTrue(result.settingWantedStateIsAllowed());
        assertFalse(result.wantedStateAlreadySet());
    }

    @Test
    void testSetUpFailsIfReportedIsDown() {
        ContentCluster cluster = createCluster(4);
        NodeStateChangeChecker nodeStateChangeChecker = createChangeChecker(cluster);
        // Not setting nodes up -> all are down

        Result result = nodeStateChangeChecker.evaluateTransition(
                nodeStorage, defaultAllUpClusterState(), SAFE,
                MAINTENANCE_NODE_STATE, UP_NODE_STATE);
        assertFalse(result.settingWantedStateIsAllowed());
        assertFalse(result.wantedStateAlreadySet());
    }

    // A node may be reported as Up but have a generated state of Down if it's part of
    // nodes taken down implicitly due to a group having too low node availability.
    @Test
    void testSetUpSucceedsIfReportedIsUpButGeneratedIsDown() {
        ContentCluster cluster = createCluster(4);
        NodeStateChangeChecker nodeStateChangeChecker = createChangeChecker(cluster);

        markAllNodesAsReportingStateUp(cluster);

        ClusterState stateWithNodeDown = clusterState(String.format(
                "version:%d distributor:4 storage:4 .%d.s:d",
                currentClusterStateVersion, nodeStorage.getIndex()));

        Result result = nodeStateChangeChecker.evaluateTransition(
                nodeStorage, stateWithNodeDown, SAFE,
                MAINTENANCE_NODE_STATE, UP_NODE_STATE);
        assertTrue(result.settingWantedStateIsAllowed());
        assertFalse(result.wantedStateAlreadySet());
    }

    @Test
    void testCanSetUpEvenIfOldWantedStateIsDown() {
        ContentCluster cluster = createCluster(4);
        NodeStateChangeChecker nodeStateChangeChecker = createChangeChecker(cluster);
        setAllNodesUp(cluster, HostInfo.createHostInfo(createDistributorHostInfo(4, 3, 6)));

        Result result = nodeStateChangeChecker.evaluateTransition(
                nodeStorage, defaultAllUpClusterState(), SAFE,
                new NodeState(STORAGE, DOWN), UP_NODE_STATE);
        assertTrue(result.settingWantedStateIsAllowed());
        assertFalse(result.wantedStateAlreadySet());
    }

    @Test
    void testCanUpgradeStorageSafeNo() {
        ContentCluster cluster = createCluster(4);
        NodeStateChangeChecker nodeStateChangeChecker = createChangeChecker(cluster);
        setAllNodesUp(cluster, HostInfo.createHostInfo(createDistributorHostInfo(4, 3, 6)));

        Result result = nodeStateChangeChecker.evaluateTransition(
                nodeStorage, defaultAllUpClusterState(), SAFE,
                UP_NODE_STATE, MAINTENANCE_NODE_STATE);
        assertFalse(result.settingWantedStateIsAllowed());
        assertFalse(result.wantedStateAlreadySet());
        assertEquals("Distributor 0 says storage node 1 has buckets with redundancy as low as 3, but we require at least 4",
                result.getReason());
    }

    @Test
    void testCanUpgradeIfMissingMinReplicationFactor() {
        ContentCluster cluster = createCluster(4);
        NodeStateChangeChecker nodeStateChangeChecker = createChangeChecker(cluster);
        setAllNodesUp(cluster, HostInfo.createHostInfo(createDistributorHostInfo(4, 3, 6)));

        Result result = nodeStateChangeChecker.evaluateTransition(
                new Node(STORAGE, 3), defaultAllUpClusterState(), SAFE,
                UP_NODE_STATE, MAINTENANCE_NODE_STATE);
        assertTrue(result.settingWantedStateIsAllowed());
        assertFalse(result.wantedStateAlreadySet());
    }

    @Test
    void testCanUpgradeIfStorageNodeMissingFromNodeInfo() {
        ContentCluster cluster = createCluster(4);
        NodeStateChangeChecker nodeStateChangeChecker = createChangeChecker(cluster);
        String hostInfo = "{\n" +
                "    \"cluster-state-version\": 2,\n" +
                "    \"distributor\": {\n" +
                "        \"storage-nodes\": [\n" +
                "            {\n" +
                "                \"node-index\": 0,\n" +
                "                \"min-current-replication-factor\": " + requiredRedundancy + "\n" +
                "            }\n" +
                "        ]\n" +
                "    }\n" +
                "}\n";
        setAllNodesUp(cluster, HostInfo.createHostInfo(hostInfo));

        Result result = nodeStateChangeChecker.evaluateTransition(
                new Node(STORAGE, 1), defaultAllUpClusterState(), SAFE,
                UP_NODE_STATE, MAINTENANCE_NODE_STATE);
        assertTrue(result.settingWantedStateIsAllowed());
        assertFalse(result.wantedStateAlreadySet());
    }

    @Test
    void testMissingDistributorState() {
        ContentCluster cluster = createCluster(4);
        NodeStateChangeChecker nodeStateChangeChecker = createChangeChecker(cluster);
        cluster.clusterInfo().getStorageNodeInfo(1).setReportedState(new NodeState(STORAGE, UP), 0);

        Result result = nodeStateChangeChecker.evaluateTransition(
                nodeStorage, defaultAllUpClusterState(), SAFE, UP_NODE_STATE, MAINTENANCE_NODE_STATE);
        assertFalse(result.settingWantedStateIsAllowed());
        assertFalse(result.wantedStateAlreadySet());
        assertEquals("Distributor node 0 has not reported any cluster state version yet.", result.getReason());
    }

    private Result transitionToSameState(State state, String oldDescription, String newDescription) {
        ContentCluster cluster = createCluster(4);
        NodeStateChangeChecker nodeStateChangeChecker = createChangeChecker(cluster);

        NodeState currentNodeState = createNodeState(state, oldDescription);
        NodeState newNodeState = createNodeState(state, newDescription);
        return nodeStateChangeChecker.evaluateTransition(
                nodeStorage, defaultAllUpClusterState(), SAFE,
                currentNodeState, newNodeState);
    }

    private Result transitionToSameState(String oldDescription, String newDescription) {
        return transitionToSameState(MAINTENANCE, oldDescription, newDescription);
    }

    @Test
    void testSettingUpWhenUpCausesAlreadySet() {
        Result result = transitionToSameState(UP, "foo", "bar");
        assertTrue(result.wantedStateAlreadySet());
    }

    @Test
    void testSettingAlreadySetState() {
        Result result = transitionToSameState("foo", "foo");
        assertFalse(result.settingWantedStateIsAllowed());
        assertTrue(result.wantedStateAlreadySet());
    }

    @Test
    void testDifferentDescriptionImpliesDenied() {
        Result result = transitionToSameState("foo", "bar");
        assertFalse(result.settingWantedStateIsAllowed());
        assertFalse(result.wantedStateAlreadySet());
    }

    private Result transitionToMaintenanceWithOneStorageNodeDown(ContentCluster cluster, ClusterState clusterState) {
        NodeStateChangeChecker nodeStateChangeChecker = createChangeChecker(cluster);

        for (int x = 0; x < cluster.clusterInfo().getConfiguredNodes().size(); x++) {
            cluster.clusterInfo().getDistributorNodeInfo(x).setReportedState(new NodeState(DISTRIBUTOR, UP), 0);
            cluster.clusterInfo().getDistributorNodeInfo(x).setHostInfo(HostInfo.createHostInfo(createDistributorHostInfo(4, 5, 6)));
            cluster.clusterInfo().getStorageNodeInfo(x).setReportedState(new NodeState(STORAGE, UP), 0);
        }

        return nodeStateChangeChecker.evaluateTransition(
                nodeStorage, clusterState, SAFE, UP_NODE_STATE, MAINTENANCE_NODE_STATE);
    }

    private void setAllNodesUp(ContentCluster cluster, HostInfo distributorHostInfo) {
        for (int x = 0; x < cluster.clusterInfo().getConfiguredNodes().size(); x++) {
            State state = UP;
            cluster.clusterInfo().getDistributorNodeInfo(x).setReportedState(new NodeState(DISTRIBUTOR, state), 0);
            cluster.clusterInfo().getDistributorNodeInfo(x).setHostInfo(distributorHostInfo);
            cluster.clusterInfo().getStorageNodeInfo(x).setReportedState(new NodeState(STORAGE, state), 0);
        }
    }

    private Result transitionToMaintenanceWithNoStorageNodesDown(ContentCluster cluster, ClusterState clusterState) {
        return transitionToMaintenanceWithOneStorageNodeDown(cluster, clusterState);
    }

    @Test
    void testCanUpgradeWhenAllUp() {
        Result result = transitionToMaintenanceWithNoStorageNodesDown(createCluster(4), defaultAllUpClusterState());
        assertTrue(result.settingWantedStateIsAllowed());
        assertFalse(result.wantedStateAlreadySet());
    }

    @Test
    void testCanUpgradeWhenAllUpOrRetired() {
        Result result = transitionToMaintenanceWithNoStorageNodesDown(createCluster(4), defaultAllUpClusterState());
        assertTrue(result.settingWantedStateIsAllowed());
        assertFalse(result.wantedStateAlreadySet());
    }

    @Test
    void testCanUpgradeWhenStorageIsDown() {
        ClusterState clusterState = defaultAllUpClusterState();
        var storageNodeIndex = nodeStorage.getIndex();

        ContentCluster cluster = createCluster(4);
        NodeState downNodeState = new NodeState(STORAGE, DOWN);
        cluster.clusterInfo().getStorageNodeInfo(storageNodeIndex).setReportedState(downNodeState, 4 /* time */);
        clusterState.setNodeState(new Node(STORAGE, storageNodeIndex), downNodeState);

        Result result = transitionToMaintenanceWithOneStorageNodeDown(cluster, clusterState);
        assertTrue(result.settingWantedStateIsAllowed());
        assertFalse(result.wantedStateAlreadySet());
    }

    @Test
    void testCannotUpgradeWhenOtherStorageIsDown() {
        int otherIndex = 2;
        // If this fails, just set otherIndex to some other valid index.
        assertNotEquals(nodeStorage.getIndex(), otherIndex);

        ContentCluster cluster = createCluster(4);
        ClusterState clusterState = defaultAllUpClusterState();
        NodeState downNodeState = new NodeState(STORAGE, DOWN);
        cluster.clusterInfo().getStorageNodeInfo(otherIndex).setReportedState(downNodeState, 4 /* time */);
        clusterState.setNodeState(new Node(STORAGE, otherIndex), downNodeState);

        Result result = transitionToMaintenanceWithOneStorageNodeDown(cluster, clusterState);
        assertFalse(result.settingWantedStateIsAllowed());
        assertFalse(result.wantedStateAlreadySet());
        assertTrue(result.getReason().contains("Another storage node has state DOWN: 2"));
    }

    @Test
    void testNodeRatioRequirementConsidersGeneratedNodeStates() {
        ContentCluster cluster = createCluster(4);
        NodeStateChangeChecker nodeStateChangeChecker = createChangeChecker(cluster);

        markAllNodesAsReportingStateUp(cluster);

        // Both minRatioOfStorageNodesUp and minStorageNodesUp imply that a single node being
        // in state Down should halt the upgrade. This must also take into account the generated
        // state, not just the reported state. In this case, all nodes are reported as being Up
        // but one node has a generated state of Down.
        ClusterState stateWithNodeDown = clusterState(String.format(
                "version:%d distributor:4 storage:4 .3.s:d",
                currentClusterStateVersion));

        Result result = nodeStateChangeChecker.evaluateTransition(
                nodeStorage, stateWithNodeDown, SAFE,
                UP_NODE_STATE, MAINTENANCE_NODE_STATE);
        assertFalse(result.settingWantedStateIsAllowed());
        assertFalse(result.wantedStateAlreadySet());
    }

    @Test
    void testDownDisallowedByNonRetiredState() {
        Result result = evaluateDownTransition(
                defaultAllUpClusterState(),
                UP,
                currentClusterStateVersion,
                0);
        assertFalse(result.settingWantedStateIsAllowed());
        assertFalse(result.wantedStateAlreadySet());
        assertEquals("Only retired nodes are allowed to be set to DOWN in safe mode - is Up", result.getReason());
    }

    @Test
    void testDownDisallowedByBuckets() {
        Result result = evaluateDownTransition(
                retiredClusterStateSuffix(),
                UP,
                currentClusterStateVersion,
                1);
        assertFalse(result.settingWantedStateIsAllowed());
        assertFalse(result.wantedStateAlreadySet());
        assertEquals("The storage node manages 1 buckets", result.getReason());
    }

    @Test
    void testDownDisallowedByReportedState() {
        Result result = evaluateDownTransition(
                retiredClusterStateSuffix(),
                INITIALIZING,
                currentClusterStateVersion,
                0);
        assertFalse(result.settingWantedStateIsAllowed());
        assertFalse(result.wantedStateAlreadySet());
        assertEquals("Reported state (Initializing) is not UP, so no bucket data is available", result.getReason());
    }

    @Test
    void testDownDisallowedByVersionMismatch() {
        Result result = evaluateDownTransition(
                retiredClusterStateSuffix(),
                UP,
                currentClusterStateVersion - 1,
                0);
        assertFalse(result.settingWantedStateIsAllowed());
        assertFalse(result.wantedStateAlreadySet());
        assertEquals("Cluster controller at version 2 got info for storage node 1 at a different version 1",
                result.getReason());
    }

    @Test
    void testAllowedToSetDown() {
        Result result = evaluateDownTransition(
                retiredClusterStateSuffix(),
                UP,
                currentClusterStateVersion,
                0);
        assertTrue(result.settingWantedStateIsAllowed());
        assertFalse(result.wantedStateAlreadySet());
    }

    private Result evaluateDownTransition(ClusterState clusterState,
                                          State reportedState,
                                          int hostInfoClusterStateVersion,
                                          int lastAlldisksBuckets) {
        ContentCluster cluster = createCluster(4);
        NodeStateChangeChecker nodeStateChangeChecker = createChangeChecker(cluster);

        StorageNodeInfo nodeInfo = cluster.clusterInfo().getStorageNodeInfo(nodeStorage.getIndex());
        nodeInfo.setReportedState(new NodeState(STORAGE, reportedState), 0);
        nodeInfo.setHostInfo(createHostInfoWithMetrics(hostInfoClusterStateVersion, lastAlldisksBuckets));

        return nodeStateChangeChecker.evaluateTransition(
                nodeStorage, clusterState, SAFE,
                UP_NODE_STATE, DOWN_NODE_STATE);
    }

    private ClusterState retiredClusterStateSuffix() {
        return clusterState(String.format("version:%d distributor:4 storage:4 .%d.s:r",
                currentClusterStateVersion,
                nodeStorage.getIndex()));
    }

    private static HostInfo createHostInfoWithMetrics(int clusterStateVersion, int lastAlldisksBuckets) {
        return HostInfo.createHostInfo(String.format("{\n" +
                        "  \"metrics\":\n" +
                        "  {\n" +
                        "    \"snapshot\":\n" +
                        "    {\n" +
                        "      \"from\":1494940706,\n" +
                        "      \"to\":1494940766\n" +
                        "    },\n" +
                        "    \"values\":\n" +
                        "    [\n" +
                        "      {\n" +
                        "        \"name\":\"vds.datastored.alldisks.buckets\",\n" +
                        "        \"description\":\"buckets managed\",\n" +
                        "        \"values\":\n" +
                        "        {\n" +
                        "          \"average\":262144.0,\n" +
                        "          \"count\":1,\n" +
                        "          \"rate\":0.016666,\n" +
                        "          \"min\":262144,\n" +
                        "          \"max\":262144,\n" +
                        "          \"last\":%d\n" +
                        "        },\n" +
                        "        \"dimensions\":\n" +
                        "        {\n" +
                        "        }\n" +
                        "      },\n" +
                        "      {\n" +
                        "        \"name\":\"vds.datastored.alldisks.docs\",\n" +
                        "        \"description\":\"documents stored\",\n" +
                        "        \"values\":\n" +
                        "        {\n" +
                        "          \"average\":154689587.0,\n" +
                        "          \"count\":1,\n" +
                        "          \"rate\":0.016666,\n" +
                        "          \"min\":154689587,\n" +
                        "          \"max\":154689587,\n" +
                        "          \"last\":154689587\n" +
                        "        },\n" +
                        "        \"dimensions\":\n" +
                        "        {\n" +
                        "        }\n" +
                        "      },\n" +
                        "      {\n" +
                        "        \"name\":\"vds.datastored.bucket_space.buckets_total\",\n" +
                        "        \"description\":\"Total number buckets present in the bucket space (ready + not ready)\",\n" +
                        "        \"values\":\n" +
                        "        {\n" +
                        "          \"average\":0.0,\n" +
                        "          \"sum\":0.0,\n" +
                        "          \"count\":1,\n" +
                        "          \"rate\":0.016666,\n" +
                        "          \"min\":0,\n" +
                        "          \"max\":0,\n" +
                        "          \"last\":0\n" +
                        "        },\n" +
                        "        \"dimensions\":\n" +
                        "        {\n" +
                        "          \"bucketSpace\":\"global\"\n" +
                        "        }\n" +
                        "      },\n" +
                        "      {\n" +
                        "        \"name\":\"vds.datastored.bucket_space.buckets_total\",\n" +
                        "        \"description\":\"Total number buckets present in the bucket space (ready + not ready)\",\n" +
                        "        \"values\":\n" +
                        "        {\n" +
                        "          \"average\":129.0,\n" +
                        "          \"sum\":129.0,\n" +
                        "          \"count\":1,\n" +
                        "          \"rate\":0.016666,\n" +
                        "          \"min\":129,\n" +
                        "          \"max\":129,\n" +
                        "          \"last\":%d\n" +
                        "        },\n" +
                        "        \"dimensions\":\n" +
                        "        {\n" +
                        "          \"bucketSpace\":\"default\"\n" +
                        "        }\n" +
                        "      }\n" +
                        "    ]\n" +
                        "  },\n" +
                        "  \"cluster-state-version\":%d\n" +
                        "}",
                lastAlldisksBuckets, lastAlldisksBuckets, clusterStateVersion));
    }

    private List<ConfiguredNode> createNodes(int count) {
        List<ConfiguredNode> nodes = new ArrayList<>();
        for (int i = 0; i < count; i++)
            nodes.add(new ConfiguredNode(i, false));
        return nodes;
    }

    private StorDistributionConfig createDistributionConfig(int nodes) {
        var configBuilder = new StorDistributionConfig.Builder()
                .ready_copies(requiredRedundancy)
                .redundancy(requiredRedundancy)
                .initial_redundancy(requiredRedundancy);

        var groupBuilder = new StorDistributionConfig.Group.Builder()
                                    .index("invalid")
                                    .name("invalid")
                                    .capacity(nodes);
        int nodeIndex = 0;
        for (int j = 0; j < nodes; ++j, ++nodeIndex) {
            groupBuilder.nodes(new StorDistributionConfig.Group.Nodes.Builder()
                                       .index(nodeIndex));
        }
        configBuilder.group(groupBuilder);

        return configBuilder.build();
    }

    // When more than 1 group
    private StorDistributionConfig createDistributionConfig(int nodes, int groups) {
        if (groups == 1) return createDistributionConfig(nodes);

        if (nodes % groups != 0)
            throw new IllegalArgumentException("Cannot have " + groups + " groups with an odd number of nodes: " + nodes);

        int nodesPerGroup = nodes / groups;

        var configBuilder = new StorDistributionConfig.Builder()
                .active_per_leaf_group(true)
                .ready_copies(groups)
                .redundancy(groups)
                .initial_redundancy(groups);

        configBuilder.group(new StorDistributionConfig.Group.Builder()
                                    .index("invalid")
                                    .name("invalid")
                                    .capacity(nodes)
                                    .partitions("1|*"));

        int nodeIndex = 0;
        for (int i = 0; i < groups; ++i) {
            var groupBuilder = new StorDistributionConfig.Group.Builder()
                    .index(String.valueOf(i))
                    .name(String.valueOf(i))
                    .capacity(nodesPerGroup)
                    .partitions("");
            for (int j = 0; j < nodesPerGroup; ++j, ++nodeIndex) {
                groupBuilder.nodes(new StorDistributionConfig.Group.Nodes.Builder()
                                           .index(nodeIndex));
            }
            configBuilder.group(groupBuilder);
        }
        return configBuilder.build();
    }

<<<<<<< HEAD
    private void checkSettingToMaintenanceIsAllowed(int nodeIndex, NodeStateChangeChecker nodeStateChangeChecker, ClusterState clusterState) {
        Node node = new Node(STORAGE, nodeIndex);
        Result result = nodeStateChangeChecker.evaluateTransition(node, clusterState, SAFE, UP_NODE_STATE, MAINTENANCE_NODE_STATE);
        assertTrue(result.settingWantedStateIsAllowed());
        assertFalse(result.wantedStateAlreadySet());
        assertEquals("Preconditions fulfilled and new state different", result.getReason());
    }

    private void setStorageNodeWantedStateToMaintenance(ContentCluster cluster, int nodeIndex) {
        cluster.clusterInfo().getStorageNodeInfo(nodeIndex).setWantedState(MAINTENANCE_NODE_STATE.setDescription("Orchestrator"));
    }

=======
>>>>>>> 2279c182
    private void setStorageNodeWantedState(ContentCluster cluster, int nodeIndex, State state, String description) {
        NodeState nodeState = new NodeState(STORAGE, state);
        cluster.clusterInfo().getStorageNodeInfo(nodeIndex).setWantedState(nodeState.setDescription(description));
    }

    private void setDistributorNodeWantedState(ContentCluster cluster, int nodeIndex, State state, String description) {
        NodeState nodeState = new NodeState(DISTRIBUTOR, state);
        cluster.clusterInfo().getDistributorNodeInfo(nodeIndex).setWantedState(nodeState.setDescription(description));
    }

}<|MERGE_RESOLUTION|>--- conflicted
+++ resolved
@@ -152,11 +152,7 @@
     void testSafeMaintenanceDisallowedWhenOtherStorageNodeInFlatClusterIsSuspended() {
         // Nodes 0-3, storage node 0 being in maintenance with "Orchestrator" description.
         ContentCluster cluster = createCluster(4);
-<<<<<<< HEAD
         setStorageNodeWantedStateToMaintenance(cluster, 0);
-=======
-        cluster.clusterInfo().getStorageNodeInfo(0).setWantedState(new NodeState(STORAGE, MAINTENANCE).setDescription("Orchestrator"));
->>>>>>> 2279c182
         var nodeStateChangeChecker = createChangeChecker(cluster);
         ClusterState clusterStateWith0InMaintenance = clusterState(String.format(
                 "version:%d distributor:4 storage:4 .0.s:m",
@@ -861,7 +857,6 @@
         return configBuilder.build();
     }
 
-<<<<<<< HEAD
     private void checkSettingToMaintenanceIsAllowed(int nodeIndex, NodeStateChangeChecker nodeStateChangeChecker, ClusterState clusterState) {
         Node node = new Node(STORAGE, nodeIndex);
         Result result = nodeStateChangeChecker.evaluateTransition(node, clusterState, SAFE, UP_NODE_STATE, MAINTENANCE_NODE_STATE);
@@ -874,8 +869,6 @@
         cluster.clusterInfo().getStorageNodeInfo(nodeIndex).setWantedState(MAINTENANCE_NODE_STATE.setDescription("Orchestrator"));
     }
 
-=======
->>>>>>> 2279c182
     private void setStorageNodeWantedState(ContentCluster cluster, int nodeIndex, State state, String description) {
         NodeState nodeState = new NodeState(STORAGE, state);
         cluster.clusterInfo().getStorageNodeInfo(nodeIndex).setWantedState(nodeState.setDescription(description));
