// Copyright Vespa.ai. Licensed under the terms of the Apache 2.0 license. See LICENSE in the project root.

#include "hnsw_index.h"
#include "bitvector_visited_tracker.h"
#include "hash_set_visited_tracker.h"
#include "hnsw_index_explorer.h"
#include "hnsw_index_loader.hpp"
#include "hnsw_index_saver.h"
#include "mips_distance_transform.h"
#include "random_level_generator.h"
#include "vector_bundle.h"
#include <vespa/searchlib/attribute/address_space_components.h>
#include <vespa/searchlib/attribute/address_space_usage.h>
#include <vespa/searchlib/util/fileutil.h>
#include <vespa/vespalib/datastore/array_store.hpp>
#include <vespa/vespalib/util/doom.h>
#include <vespa/vespalib/util/memory_allocator.h>
#include <vespa/vespalib/util/size_literals.h>
#include <vespa/vespalib/util/time.h>
#include <vespa/log/log.h>
#include <iostream>
#include <fstream>
#include <stack>

LOG_SETUP(".searchlib.tensor.hnsw_index");

namespace search::tensor {

using search::AddressSpaceComponents;
using search::queryeval::GlobalFilter;
using vespalib::datastore::ArrayStoreConfig;
using vespalib::datastore::CompactionStrategy;
using vespalib::datastore::EntryRef;
using vespalib::GenericHeader;

namespace {

constexpr size_t min_num_arrays_for_new_buffer = 512_Ki;
constexpr float alloc_grow_factor = 0.3;
// TODO: Adjust these numbers to what we accept as max in config.
constexpr size_t max_level_array_size = 16;
constexpr size_t max_link_array_size = 193;
constexpr vespalib::duration MAX_COUNT_DURATION(1000ms);

const std::string hnsw_max_squared_norm = "hnsw.max_squared_norm";

void save_mips_max_distance(GenericHeader& header, DistanceFunctionFactory& dff) {
    auto* mips_dff = dynamic_cast<MipsDistanceFunctionFactoryBase*>(&dff);
    if (mips_dff != nullptr) {
        auto& norm_store = mips_dff->get_max_squared_norm_store();
        header.putTag(GenericHeader::Tag(hnsw_max_squared_norm, norm_store.get_max()));
    }
}

void load_mips_max_distance(const GenericHeader& header, DistanceFunctionFactory& dff) {
    auto* mips_dff = dynamic_cast<MipsDistanceFunctionFactoryBase*>(&dff);
    if (mips_dff != nullptr) {
        auto& norm_store = mips_dff->get_max_squared_norm_store();
        if (header.hasTag(hnsw_max_squared_norm)) {
            auto& tag = header.getTag(hnsw_max_squared_norm);
            if (tag.getType() == GenericHeader::Tag::Type::TYPE_FLOAT) {
                (void) norm_store.get_max(tag.asFloat());
            }
        }
    }
}

bool has_link_to(std::span<const uint32_t> links, uint32_t id) {
    for (uint32_t link : links) {
        if (link == id) return true;
    }
    return false;
}

struct PairDist {
    uint32_t id_first;
    uint32_t id_second;
    double distance;
    PairDist(uint32_t i1, uint32_t i2, double d) noexcept
      : id_first(i1), id_second(i2), distance(d)
    {}
};
bool operator< (const PairDist &a, const PairDist &b) {
    return (a.distance < b.distance);
}

}

namespace internal {

PreparedAddNode::PreparedAddNode() noexcept
    : connections()
{ }
PreparedAddNode::PreparedAddNode(std::vector<Links>&& connections_in) noexcept
    : connections(std::move(connections_in))
{ }
PreparedAddNode::~PreparedAddNode() = default;
PreparedAddNode::PreparedAddNode(PreparedAddNode&& other) noexcept = default;

PreparedAddDoc::PreparedAddDoc(uint32_t docid_in, ReadGuard read_guard_in) noexcept
    : docid(docid_in),
      read_guard(std::move(read_guard_in)),
      nodes()
{}
PreparedAddDoc::~PreparedAddDoc() = default;
PreparedAddDoc::PreparedAddDoc(PreparedAddDoc&& other) noexcept = default;
}

SelectResult::SelectResult() noexcept = default;
SelectResult::~SelectResult() = default;

template <HnswIndexType type>
ArrayStoreConfig
HnswIndex<type>::make_default_level_array_store_config()
{
    return LevelArrayStore::optimizedConfigForHugePage(max_level_array_size,
                                                       vespalib::alloc::MemoryAllocator::HUGEPAGE_SIZE,
                                                       vespalib::alloc::MemoryAllocator::PAGE_SIZE,
                                                       ArrayStoreConfig::default_max_buffer_size,
                                                       min_num_arrays_for_new_buffer,
                                                       alloc_grow_factor).enable_free_lists(true);
}

template <HnswIndexType type>
ArrayStoreConfig
HnswIndex<type>::make_default_link_array_store_config()
{
    return LinkArrayStore::optimizedConfigForHugePage(max_link_array_size,
                                                      vespalib::alloc::MemoryAllocator::HUGEPAGE_SIZE,
                                                      vespalib::alloc::MemoryAllocator::PAGE_SIZE,
                                                      ArrayStoreConfig::default_max_buffer_size,
                                                      min_num_arrays_for_new_buffer,
                                                      alloc_grow_factor).enable_free_lists(true);
}

template <HnswIndexType type>
uint32_t
HnswIndex<type>::max_links_for_level(uint32_t level) const
{
    return (level == 0) ? _cfg.max_links_at_level_0() : _cfg.max_links_on_inserts();
}

template <HnswIndexType type>
bool
HnswIndex<type>::have_closer_distance(HnswTraversalCandidate candidate, const HnswTraversalCandidateVector& result) const
{
    auto candidate_vector = get_vector(candidate.nodeid);
    if (candidate_vector.non_existing_attribute_value()) {
        /*
         * We are in a read thread and the write thread has removed the
         * tensor for the candidate. Return true to prevent the candidate
         * from being considered.
         */
        return true;
    }
    auto df = _distance_ff->for_insertion_vector(candidate_vector);
    for (const auto & neighbor : result) {
        double dist = calc_distance(*df, neighbor.nodeid);
        if (dist < candidate.distance) {
            return true;
        }
    }
    return false;
}

template <HnswIndexType type>
template <typename HnswCandidateVectorT>
SelectResult
HnswIndex<type>::select_neighbors_simple(const HnswCandidateVectorT& neighbors, uint32_t max_links) const
{
    HnswCandidateVectorT sorted(neighbors);
    std::sort(sorted.begin(), sorted.end(), LesserDistance());
    SelectResult result;
    for (const auto & candidate : sorted) {
        if (result.used.size() < max_links) {
            result.used.push_back(candidate);
        } else {
            result.unused.push_back(candidate.nodeid);
        }
    }
    return result;
}

template <HnswIndexType type>
template <typename HnswCandidateVectorT>
SelectResult
HnswIndex<type>::select_neighbors_heuristic(const HnswCandidateVectorT& neighbors, uint32_t max_links) const
{
    SelectResult result;
    NearestPriQ nearest;
    for (const auto& entry : neighbors) {
        nearest.push(entry);
    }
    while (!nearest.empty()) {
        auto candidate = nearest.top();
        nearest.pop();
        if (have_closer_distance(candidate, result.used)) {
            result.unused.push_back(candidate.nodeid);
            continue;
        }
        result.used.push_back(candidate);
        if (result.used.size() == max_links) {
            while (!nearest.empty()) {
                candidate = nearest.top();
                nearest.pop();
                result.unused.push_back(candidate.nodeid);
            }
        }
    }
    return result;
}

template <HnswIndexType type>
template <typename HnswCandidateVectorT>
SelectResult
HnswIndex<type>::select_neighbors(const HnswCandidateVectorT& neighbors, uint32_t max_links) const
{
    if (_cfg.heuristic_select_neighbors()) {
        return select_neighbors_heuristic(neighbors, max_links);
    } else {
        return select_neighbors_simple(neighbors, max_links);
    }
}

template <HnswIndexType type>
void
HnswIndex<type>::shrink_if_needed(uint32_t nodeid, uint32_t level)
{
    auto old_links = _graph.get_link_array(nodeid, level);
    uint32_t max_links = max_links_for_level(level);
    if (old_links.size() > max_links) {
        HnswTraversalCandidateVector neighbors;
        neighbors.reserve(old_links.size());
        auto df = _distance_ff->for_insertion_vector(get_vector(nodeid));
        for (uint32_t neighbor_nodeid : old_links) {
            double dist = calc_distance(*df, neighbor_nodeid);
            neighbors.emplace_back(neighbor_nodeid, dist);
        }
        auto split = select_neighbors(neighbors, max_links);
        LinkArray new_links;
        new_links.reserve(split.used.size());
        for (const auto & neighbor : split.used) {
            new_links.push_back(neighbor.nodeid);
        }
        _graph.set_link_array(nodeid, level, new_links);
        for (uint32_t removed_nodeid : split.unused) {
            remove_link_to(removed_nodeid, nodeid, level);
        }
    }
}

template <HnswIndexType type>
void
HnswIndex<type>::connect_new_node(uint32_t nodeid, const LinkArrayRef &neighbors, uint32_t level)
{
    _graph.set_link_array(nodeid, level, neighbors);
    for (uint32_t neighbor_nodeid : neighbors) {
        auto old_links = _graph.get_link_array(neighbor_nodeid, level);
        add_link_to(neighbor_nodeid, level, old_links, nodeid);
    }
    for (uint32_t neighbor_nodeid : neighbors) {
        shrink_if_needed(neighbor_nodeid, level);
    }
}

template <HnswIndexType type>
void
HnswIndex<type>::remove_link_to(uint32_t remove_from, uint32_t remove_id, uint32_t level)
{
    LinkArray new_links;
    auto old_links = _graph.get_link_array(remove_from, level);
    new_links.reserve(old_links.size());
    for (uint32_t id : old_links) {
        if (id != remove_id) new_links.push_back(id);
    }
    _graph.set_link_array(remove_from, level, new_links);
}

namespace {

double
calc_distance_helper(const BoundDistanceFunction &df, vespalib::eval::TypedCells rhs)
{
    if (rhs.non_existing_attribute_value()) [[unlikely]] {
        /*
         * We are in a read thread and the write thread has removed the
         * tensor.
         */
        return std::numeric_limits<double>::max();
    }
    return df.calc(rhs);
}

}

template <HnswIndexType type>
double
HnswIndex<type>::calc_distance(const BoundDistanceFunction &df, uint32_t rhs_nodeid) const
{
    auto rhs = get_vector(rhs_nodeid);
    return calc_distance_helper(df, rhs);
}

template <HnswIndexType type>
double
HnswIndex<type>::calc_distance(const BoundDistanceFunction &df, uint32_t rhs_docid, uint32_t rhs_subspace) const
{
    auto rhs = get_vector(rhs_docid, rhs_subspace);
    return calc_distance_helper(df, rhs);
}

template <HnswIndexType type>
uint32_t
HnswIndex<type>::estimate_visited_nodes(uint32_t level, uint32_t nodeid_limit, uint32_t neighbors_to_find, const GlobalFilter* filter) const
{
    uint32_t m_for_level = max_links_for_level(level);
    uint64_t base_estimate = uint64_t(m_for_level) * neighbors_to_find + 100;
    if (base_estimate >= nodeid_limit) {
        return nodeid_limit;
    }
    if (!filter) {
        return base_estimate;
    }
    uint32_t true_bits = filter->count();
    if (true_bits == 0) {
        return nodeid_limit;
    }
    double scaler = double(filter->size()) / true_bits;
    double scaled_estimate = scaler * base_estimate;
    if (scaled_estimate >= nodeid_limit) {
        return nodeid_limit;
    }
    return scaled_estimate;
}

template <HnswIndexType type>
HnswCandidate
HnswIndex<type>::find_nearest_in_layer(const BoundDistanceFunction &df, const HnswCandidate& entry_point, uint32_t level, std::ofstream *trace_file) const
{
    HnswCandidate nearest = entry_point;
    bool keep_searching = true;
    while (keep_searching) {
        if (trace_file) *trace_file << "searching neighbors:";
        keep_searching = false;
        for (uint32_t neighbor_nodeid : _graph.get_link_array(nearest.levels_ref, level)) {
            if (trace_file) *trace_file << std::format(" {},", neighbor_nodeid);
            auto& neighbor_node = _graph.acquire_node(neighbor_nodeid);
            auto neighbor_ref = neighbor_node.levels_ref().load_acquire();
            uint32_t neighbor_docid = acquire_docid(neighbor_node, neighbor_nodeid);
            uint32_t neighbor_subspace = neighbor_node.acquire_subspace();
            double dist = calc_distance(df, neighbor_docid, neighbor_subspace);
            if (_graph.still_valid(neighbor_nodeid, neighbor_ref)
                && dist < nearest.distance)
            {
                nearest = HnswCandidate(neighbor_nodeid, neighbor_docid, neighbor_ref, dist);
                keep_searching = true;
            }
        }
        if (trace_file) *trace_file << "\n";
        if (keep_searching && trace_file) {
            *trace_file << std::format("Found nearest: {}\n", nearest.nodeid);
        }
    }
    return nearest;
}

template <HnswIndexType type>
template <class VisitedTracker, class BestNeighbors>
void
HnswIndex<type>::search_layer_helper(const BoundDistanceFunction &df, uint32_t neighbors_to_find, double exploration_slack,
                                     BestNeighbors& best_neighbors, uint32_t level, const GlobalFilter *filter,
                                     uint32_t nodeid_limit, const vespalib::Doom* const doom,
                                     uint32_t estimated_visited_nodes, std::ofstream *trace_file) const
{
    NearestPriQ candidates;
    internal::GlobalFilterWrapper<type> filter_wrapper(filter);
    filter_wrapper.clamp_nodeid_limit(nodeid_limit);
    VisitedTracker visited(nodeid_limit, estimated_visited_nodes);
    if (doom != nullptr && doom->soft_doom()) {
        while (!best_neighbors.empty()) {
            best_neighbors.pop();
        }
        return;
    }
    for (const auto &entry : best_neighbors.peek()) {
        if (entry.nodeid >= nodeid_limit) {
            continue;
        }
        candidates.push(entry);
        visited.mark(entry.nodeid);
        if (!filter_wrapper.check(entry.docid)) {
            assert(best_neighbors.peek().size() == 1);
            best_neighbors.pop();
        }
    }
    double limit_dist = std::numeric_limits<double>::max();

    while (!candidates.empty()) {
        auto cand = candidates.top();
        if (cand.distance > (1.0 + exploration_slack) * limit_dist) {
            break;
        }
        candidates.pop();
        if (trace_file) {
            *trace_file << std::format("Searching neighborhood of {}\n", cand.nodeid);
            *trace_file << "Found neighbors:";
            for (uint32_t neighbor_nodeid : _graph.get_link_array(cand.levels_ref, level)) {
                *trace_file << std::format(" {},", neighbor_nodeid);
            }
            *trace_file << "\n";
        }
        for (uint32_t neighbor_nodeid : _graph.get_link_array(cand.levels_ref, level)) {
            if (neighbor_nodeid >= nodeid_limit) {
                continue;
            }
            auto& neighbor_node = _graph.acquire_node(neighbor_nodeid);
            auto neighbor_ref = neighbor_node.levels_ref().load_acquire();
            if ((! neighbor_ref.valid())
                || ! visited.try_mark(neighbor_nodeid))
            {
                continue;
            }
            uint32_t neighbor_docid = acquire_docid(neighbor_node, neighbor_nodeid);
            uint32_t neighbor_subspace = neighbor_node.acquire_subspace();
            double dist_to_input = calc_distance(df, neighbor_docid, neighbor_subspace);
            if (dist_to_input < (1.0 + exploration_slack) * limit_dist) {
                if (trace_file) *trace_file << std::format("Adding {} to candidates", neighbor_nodeid);
                candidates.emplace(neighbor_nodeid, neighbor_ref, dist_to_input);

                if (dist_to_input < limit_dist && filter_wrapper.check(neighbor_docid)) {
                    if (trace_file) *trace_file << " and best neighbors";
                    best_neighbors.emplace(neighbor_nodeid, neighbor_docid, neighbor_ref, dist_to_input);
                    while (best_neighbors.size() > neighbors_to_find) {
                        if (trace_file) *trace_file << std::format(", removing {} from best neighbors", best_neighbors.top().nodeid);
                        best_neighbors.pop();
                        limit_dist = best_neighbors.top().distance;
                    }
                }
                if (trace_file) *trace_file << "\n";
            }
        }
        if (doom != nullptr && doom->soft_doom()) {
            break;
        }
    }
}


template <HnswIndexType type>
template <class VisitedTracker, class BestNeighbors>
void
HnswIndex<type>::search_layer_filter_first_helper(const BoundDistanceFunction &df, uint32_t neighbors_to_find, double exploration_slack,
                                                  BestNeighbors& best_neighbors, double exploration, uint32_t level, const GlobalFilter *filter,
                                                  uint32_t nodeid_limit, const vespalib::Doom* const doom,
                                                  uint32_t estimated_visited_nodes, std::ofstream *trace_file) const
{
    assert(filter);
    NearestPriQ candidates;
    internal::GlobalFilterWrapper<type> filter_wrapper(filter);
    filter_wrapper.clamp_nodeid_limit(nodeid_limit);
    VisitedTracker visited(nodeid_limit, estimated_visited_nodes);
    if (doom != nullptr && doom->soft_doom()) {
        while (!best_neighbors.empty()) {
            best_neighbors.pop();
        }
        return;
    }
    for (const auto &entry : best_neighbors.peek()) {
        if (entry.nodeid >= nodeid_limit) {
            continue;
        }
        candidates.push(entry);
        visited.mark(entry.nodeid);
        if (!filter_wrapper.check(entry.docid)) {
            assert(best_neighbors.peek().size() == 1);
            best_neighbors.pop();
        }
    }
    double limit_dist = std::numeric_limits<double>::max();

    std::deque<uint32_t> neighborhood;
    while (!candidates.empty()) {
        auto cand = candidates.top();
        if (cand.distance > (1.0 + exploration_slack) * limit_dist) {
            break;
        }
        candidates.pop();
        *trace_file << std::format("Searching neighborhood of {}\n", cand.nodeid);

        // Instead of taking immediate neighbors, we additionally explore 2-hop neighbors (and possibly 3-hop neighbors)
        neighborhood.clear();
        exploreNeighborhood(cand, neighborhood, visited, exploration, level, filter_wrapper, nodeid_limit, trace_file);
        if (trace_file) {
            *trace_file << "Found neighbors:";
            for (uint32_t neighbor_nodeid : neighborhood) {
                *trace_file << std::format(" {},", neighbor_nodeid);
            }
            *trace_file << "\n";
        }

        for (uint32_t neighbor_nodeid : neighborhood) {
            auto& neighbor_node = _graph.acquire_node(neighbor_nodeid);
            auto neighbor_ref = neighbor_node.levels_ref().load_acquire();
            if (! neighbor_ref.valid()) {
                continue;
            }
            uint32_t neighbor_docid = acquire_docid(neighbor_node, neighbor_nodeid);
            uint32_t neighbor_subspace = neighbor_node.acquire_subspace();
            double dist_to_input = calc_distance(df, neighbor_docid, neighbor_subspace);
            if (dist_to_input < (1.0 + exploration_slack) * limit_dist) {
                candidates.emplace(neighbor_nodeid, neighbor_ref, dist_to_input);

                if (dist_to_input < limit_dist) {
                    // exploreNeighborhood only returns nodes that pass the filter, no need to check that here
                    best_neighbors.emplace(neighbor_nodeid, neighbor_docid, neighbor_ref, dist_to_input);
                    if (trace_file) *trace_file << std::format("Adding {} to candidates and best neighbors", neighbor_nodeid);
                    while (best_neighbors.size() > neighbors_to_find) {
                        if (trace_file) *trace_file << std::format(", removing {} from best neighbors", best_neighbors.top().nodeid);
                        best_neighbors.pop();
                        limit_dist = best_neighbors.top().distance;
                    }
                }
                if (trace_file) *trace_file << "\n";
            }
        }
        if (doom != nullptr && doom->soft_doom()) {
            break;
        }
    }
}

template <HnswIndexType type>
template <class VisitedTracker>
void
HnswIndex<type>::exploreNeighborhood(HnswTraversalCandidate &cand, std::deque<uint32_t> &found, VisitedTracker &visited, double exploration,
                                     uint32_t level, const internal::GlobalFilterWrapper<type>& filter_wrapper, uint32_t nodeid_limit, std::ofstream *trace_file) const {
    assert(found.empty());
    size_t found_progress = 0;

    std::deque<uint32_t> todo;
    todo.push_back(cand.nodeid);

    uint32_t max_neighbors_to_find = max_links_for_level(level);

    if (trace_file) *trace_file << "1-hop visited:";
    // Explore (1-hop) neighbors
    exploreNeighborhoodByOneHop(todo, found, visited, level, filter_wrapper, nodeid_limit, max_neighbors_to_find, trace_file);
    if (trace_file) *trace_file << "\n";
    
    if (trace_file) {
        *trace_file << "1-hop found:";
        for (auto i = found.begin() + found_progress; i != found.end(); ++i) {
            *trace_file << std::format(" {},", *i);
        }
        *trace_file << "\n";
    }
    found_progress = found.size();

    // Explore 2-hop neighbors
    if (trace_file) *trace_file << "2-hop visited:";
    exploreNeighborhoodByOneHop(todo, found, visited, level, filter_wrapper, nodeid_limit, max_neighbors_to_find, trace_file);
    if (trace_file) *trace_file << "\n";

    if (trace_file) {
        *trace_file << "2-hop found:";
        for (auto i = found.begin() + found_progress; i != found.end(); ++i) {
            *trace_file << std::format(" {},", *i);
        }
        *trace_file << "\n";
    }
    found_progress = found.size();

<<<<<<< HEAD
    // Explore 3-hop neighbors, but only if we have not found enough nodes yet (one quarter of the desired amount)
    if (static_cast<double>(todo.size()) < exploration * (max_neighbors_to_find * max_neighbors_to_find * max_neighbors_to_find)) {
        if (trace_file) *trace_file << "3-hop visited:";
        exploreNeighborhoodByOneHop(todo, found, visited, level, filter_wrapper, nodeid_limit, max_neighbors_to_find, trace_file);
        if (trace_file) *trace_file << "\n";
        if (trace_file) {
            *trace_file << "3-hop found:";
            for (auto i = found.begin() + found_progress; i != found.end(); ++i) {
                *trace_file << std::format(" {},", *i);
            }
            *trace_file << "\n";
        }
=======
    // Explore 3-hop neighbors, but only if the 2-hop neighborhood is small, i.e., we are in a rather sparse part of the graph.
    if (static_cast<double>(todo.size()) < exploration * (max_neighbors_to_find * max_neighbors_to_find)) {
        exploreNeighborhoodByOneHop(todo, found, visited, level, filter_wrapper, nodeid_limit, max_neighbors_to_find);
>>>>>>> 8ada1fc4
    }
}

template <HnswIndexType type>
template <class VisitedTracker>
void
HnswIndex<type>::exploreNeighborhoodByOneHop(std::deque<uint32_t> &todo, std::deque<uint32_t> &found, VisitedTracker &visited, uint32_t level,
                                             const internal::GlobalFilterWrapper<type>& filter_wrapper, uint32_t nodeid_limit,
                                             uint32_t max_neighbors_to_find, std::ofstream *trace_file) const {
    // We do not explore the candidates that we newly add to the deque
    uint32_t nodesToExplore = todo.size();
    for (uint32_t nodesExplored = 0; nodesExplored < nodesToExplore && found.size() < max_neighbors_to_find; ++nodesExplored) {
        uint32_t nodeid = todo.front();
        todo.pop_front();
        auto& node = _graph.acquire_node(nodeid);
        auto ref = node.levels_ref().load_acquire();

        for (uint32_t neighbor_nodeid : _graph.get_link_array(ref, level)) {
            if (trace_file) *trace_file << std::format(" {},", neighbor_nodeid);
            if (neighbor_nodeid >= nodeid_limit) {
                continue;
            }
            // Just explore everything in the next hop, even if the current node passes the filter or was marked as visited
            todo.push_back(neighbor_nodeid);

            // Skip if the current node was marked as visited (-> We already checked if it passes the filter)
            auto& neighbor_node = _graph.acquire_node(neighbor_nodeid);
            auto neighbor_ref = neighbor_node.levels_ref().load_acquire();
            if (!neighbor_ref.valid() || !visited.try_mark(neighbor_nodeid)) {
                continue;
            }

            uint32_t neighbor_docid = acquire_docid(neighbor_node, neighbor_nodeid);
            if (filter_wrapper.check(neighbor_docid)) {
                found.push_back(neighbor_nodeid);

                // Abort if we already found enough neighbors
                if (found.size() >= max_neighbors_to_find) {
                    return;
                }
            }
        }
    }
}


template <HnswIndexType type>
template <class BestNeighbors>
void
HnswIndex<type>::search_layer(const BoundDistanceFunction &df, uint32_t neighbors_to_find, double exploration_slack, BestNeighbors& best_neighbors,
                              uint32_t level, const vespalib::Doom* const doom, const GlobalFilter *filter, std::ofstream *trace_file) const
{
    uint32_t nodeid_limit = _graph.nodes_size.load(std::memory_order_acquire);
    uint32_t estimated_visited_nodes = estimate_visited_nodes(level, nodeid_limit, neighbors_to_find, filter);
    if (estimated_visited_nodes >= nodeid_limit / 128) {
        search_layer_helper<BitVectorVisitedTracker>(df, neighbors_to_find, exploration_slack, best_neighbors, level, filter, nodeid_limit, doom, estimated_visited_nodes, trace_file);
    } else {
        search_layer_helper<HashSetVisitedTracker>(df, neighbors_to_find, exploration_slack, best_neighbors, level, filter, nodeid_limit, doom, estimated_visited_nodes, trace_file);
    }
}

template <HnswIndexType type>
template <class BestNeighbors>
void
HnswIndex<type>::search_layer_filter_first(const BoundDistanceFunction &df, uint32_t neighbors_to_find, double exploration_slack, BestNeighbors& best_neighbors, double exploration,
                                           uint32_t level, const vespalib::Doom* const doom, const GlobalFilter *filter, std::ofstream *trace_file) const
{
    uint32_t nodeid_limit = _graph.nodes_size.load(std::memory_order_acquire);
    uint32_t estimated_visited_nodes = estimate_visited_nodes(level, nodeid_limit, neighbors_to_find, filter);
    if (estimated_visited_nodes >= nodeid_limit / 128) {
        search_layer_filter_first_helper<BitVectorVisitedTracker>(df, neighbors_to_find, exploration_slack, best_neighbors, exploration, level, filter, nodeid_limit, doom, estimated_visited_nodes, trace_file);
    } else {
        search_layer_filter_first_helper<HashSetVisitedTracker>(df, neighbors_to_find, exploration_slack, best_neighbors, exploration, level, filter, nodeid_limit, doom, estimated_visited_nodes, trace_file);
    }
}

template <HnswIndexType type>
HnswIndex<type>::HnswIndex(const DocVectorAccess& vectors, DistanceFunctionFactory::UP distance_ff,
                           RandomLevelGenerator::UP level_generator, const HnswIndexConfig& cfg)
    : _graph(),
      _vectors(vectors),
      _distance_ff(std::move(distance_ff)),
      _level_generator(std::move(level_generator)),
      _id_mapping(),
      _cfg(cfg)
{
    assert(_distance_ff);
}

template <HnswIndexType type>
HnswIndex<type>::~HnswIndex() = default;

using internal::PreparedAddNode;
using internal::PreparedAddDoc;
using internal::PreparedFirstAddDoc;

template <HnswIndexType type>
void
HnswIndex<type>::add_document(uint32_t docid)
{
    vespalib::GenerationHandler::Guard no_guard_needed;
    PreparedAddDoc op(docid, std::move(no_guard_needed));
    auto input_vectors = get_vectors(docid);
    auto subspaces = input_vectors.subspaces();
    op.nodes.reserve(subspaces);
    auto nodeids = _id_mapping.allocate_ids(docid, subspaces);
    assert(nodeids.size() == subspaces);
    for (uint32_t subspace = 0; subspace < subspaces; ++subspace) {
        auto entry = _graph.get_entry_node();
        internal_prepare_add_node(op, input_vectors.cells(subspace), entry);
        internal_complete_add_node(nodeids[subspace], docid, subspace, op.nodes.back());
    }
}

template <HnswIndexType type>
PreparedAddDoc
HnswIndex<type>::internal_prepare_add(uint32_t docid, VectorBundle input_vectors, vespalib::GenerationHandler::Guard read_guard) const
{
    PreparedAddDoc op(docid, std::move(read_guard));
    auto entry = _graph.get_entry_node();
    auto subspaces = input_vectors.subspaces();
    op.nodes.reserve(subspaces);
    for (uint32_t subspace = 0; subspace < subspaces; ++subspace) {
        internal_prepare_add_node(op, input_vectors.cells(subspace), entry);
    }
    return op;
}

template <HnswIndexType type>
void
HnswIndex<type>::internal_prepare_add_node(PreparedAddDoc& op, TypedCells input_vector, const typename GraphType::EntryNode& entry) const
{
    int node_max_level = std::min(_level_generator->max_level(), max_max_level);
    std::vector<PreparedAddNode::Links> connections(node_max_level + 1);
    if (entry.nodeid == 0) {
        // graph has no entry point
        op.nodes.emplace_back(std::move(connections));
        return;
    }
    int search_level = entry.level;
    auto df = _distance_ff->for_insertion_vector(input_vector);
    double entry_dist = calc_distance(*df, entry.nodeid);
    uint32_t entry_docid = get_docid(entry.nodeid);
    // TODO: check if entry nodeid/levels_ref is still valid here
    HnswCandidate entry_point(entry.nodeid, entry_docid, entry.levels_ref, entry_dist);
    while (search_level > node_max_level) {
        entry_point = find_nearest_in_layer(*df, entry_point, search_level);
        --search_level;
    }

    FurthestPriQ best_neighbors;
    best_neighbors.push(entry_point);
    search_level = std::min(node_max_level, search_level);
    // Find neighbors of the added document in each level it should exist in.
    while (search_level >= 0) {
        search_layer(*df, _cfg.neighbors_to_explore_at_construction(), 0.0, best_neighbors, search_level, nullptr);
        auto neighbors = select_neighbors(best_neighbors.peek(), _cfg.max_links_on_inserts());
        auto& links = connections[search_level];
        links.reserve(neighbors.used.size());
        for (const auto & neighbor : neighbors.used) {
            auto neighbor_levels = _graph.get_level_array(neighbor.levels_ref);
            if (size_t(search_level) < neighbor_levels.size()) {
                links.emplace_back(neighbor.nodeid, neighbor.levels_ref);
            } else {
                LOG(warning, "in prepare_add(%u), selected neighbor %u is missing level %d (has %zu levels)",
                    op.docid, neighbor.nodeid, search_level, neighbor_levels.size());
            }
        }
        --search_level;
    }
    op.nodes.emplace_back(std::move(connections));
}

template <HnswIndexType type>
LinkArray
HnswIndex<type>::filter_valid_nodeids(uint32_t level, const typename PreparedAddNode::Links &neighbors, uint32_t self_nodeid)
{
    LinkArray valid;
    valid.reserve(neighbors.size());
    for (const auto & neighbor : neighbors) {
        uint32_t nodeid = neighbor.first;
        vespalib::datastore::EntryRef levels_ref = neighbor.second;
        if (_graph.still_valid(nodeid, levels_ref)) {
            assert(nodeid != self_nodeid);
            auto levels = _graph.get_level_array(levels_ref);
            if (level < levels.size()) {
                valid.push_back(nodeid);
            }
        }
    }
    return valid;
}

template <HnswIndexType type>
void
HnswIndex<type>::internal_complete_add(uint32_t docid, PreparedAddDoc &op)
{
    auto nodeids = _id_mapping.allocate_ids(docid, op.nodes.size());
    assert(nodeids.size() == op.nodes.size());
    uint32_t subspace = 0;
    for (auto nodeid : nodeids) {
        internal_complete_add_node(nodeid, docid, subspace, op.nodes[subspace]);
        ++subspace;
    }
}

template <HnswIndexType type>
void
HnswIndex<type>::internal_complete_add_node(uint32_t nodeid, uint32_t docid, uint32_t subspace, PreparedAddNode &prepared_node)
{
    int32_t num_levels = prepared_node.connections.size();
    auto levels_ref = _graph.make_node(nodeid, docid, subspace, num_levels);
    for (int level = 0; level < num_levels; ++level) {
        auto neighbors = filter_valid_nodeids(level, prepared_node.connections[level], nodeid);
        connect_new_node(nodeid, neighbors, level);
    }
    if (num_levels - 1 > get_entry_level()) {
        _graph.set_entry_node({nodeid, levels_ref, num_levels - 1});
    }
}

template <HnswIndexType type>
std::unique_ptr<PrepareResult>
HnswIndex<type>::prepare_add_document(uint32_t docid, VectorBundle vectors, vespalib::GenerationHandler::Guard read_guard) const
{
    uint32_t active_nodes = _graph.get_active_nodes();
    if (active_nodes < _cfg.min_size_before_two_phase()) {
        // the first documents added will do all work in write thread
        // to ensure they are linked together:
        return std::make_unique<PreparedFirstAddDoc>();
    }
    PreparedAddDoc op = internal_prepare_add(docid, vectors, std::move(read_guard));
    return std::make_unique<PreparedAddDoc>(std::move(op));
}

template <HnswIndexType type>
void
HnswIndex<type>::complete_add_document(uint32_t docid, std::unique_ptr<PrepareResult> prepare_result)
{
    auto prepared = dynamic_cast<PreparedAddDoc *>(prepare_result.get());
    if (prepared && (prepared->docid == docid)) {
        internal_complete_add(docid, *prepared);
    } else {
        // we expect this for the first documents added, so no warning for them
        if (_graph.get_active_nodes() > 1.25 * _cfg.min_size_before_two_phase()) {
            LOG(warning, "complete_add_document(%u) called with invalid prepare_result %s/%u",
                docid, (prepared ? "valid ptr" : "nullptr"), (prepared ? prepared->docid : 0u));
        }
        // fallback to normal add
        add_document(docid);
    }
}

template <HnswIndexType type>
void
HnswIndex<type>::mutual_reconnect(const LinkArrayRef &cluster, uint32_t level)
{
    std::vector<PairDist> pairs;
    for (uint32_t i = 0; i + 1 < cluster.size(); ++i) {
        uint32_t n_id_1 = cluster[i];
        TypedCells n_cells_1 = get_vector(n_id_1);
        if (n_cells_1.non_existing_attribute_value()) [[unlikely]] continue;
        LinkArrayRef n_list_1 = _graph.get_link_array(n_id_1, level);
        std::unique_ptr<BoundDistanceFunction> df = _distance_ff->for_insertion_vector(n_cells_1);
        for (uint32_t j = i + 1; j < cluster.size(); ++j) {
            uint32_t n_id_2 = cluster[j];
            if ( ! has_link_to(n_list_1, n_id_2)) {
                auto n_cells_2 = get_vector(n_id_2);
                if (!n_cells_2.non_existing_attribute_value()) {
                    pairs.emplace_back(n_id_1, n_id_2, df->calc(n_cells_2));
                }
            }
        }
    }
    std::sort(pairs.begin(), pairs.end());
    for (const PairDist & pair : pairs) {
        LinkArrayRef old_links_1 = _graph.get_link_array(pair.id_first, level);
        if (old_links_1.size() >= _cfg.max_links_on_inserts()) continue;

        LinkArrayRef old_links_2 = _graph.get_link_array(pair.id_second, level);
        if (old_links_2.size() >= _cfg.max_links_on_inserts()) continue;

        add_link_to(pair.id_first, level, old_links_1, pair.id_second);
        add_link_to(pair.id_second, level, old_links_2, pair.id_first);
    }
}

template <HnswIndexType type>
void
HnswIndex<type>::remove_node(uint32_t nodeid)
{
    bool need_new_entrypoint = (nodeid == get_entry_nodeid());
    LevelArrayRef node_levels = _graph.get_level_array(nodeid);
    for (int level = node_levels.size(); level-- > 0; ) {
        LinkArrayRef my_links = _graph.get_link_array(nodeid, level);
        for (uint32_t neighbor_id : my_links) {
            if (need_new_entrypoint) {
                auto entry_levels_ref = _graph.get_levels_ref(neighbor_id);
                _graph.set_entry_node({neighbor_id, entry_levels_ref, level});
                need_new_entrypoint = false;
            }
            remove_link_to(neighbor_id, nodeid, level);
        }
        mutual_reconnect(my_links, level);
    }
    if (need_new_entrypoint) {
        typename GraphType::EntryNode entry;
        _graph.set_entry_node(entry);
    }
    _graph.remove_node(nodeid);
}

template <HnswIndexType type>
void
HnswIndex<type>::remove_document(uint32_t docid)
{
    auto nodeids = _id_mapping.get_ids(docid);
    for (auto nodeid : nodeids) {
        remove_node(nodeid);
    }
    _id_mapping.free_ids(docid);
}

template <HnswIndexType type>
void
HnswIndex<type>::assign_generation(generation_t current_gen)
{
    // Note: RcuVector transfers hold lists as part of reallocation based on current generation.
    //       We need to set the next generation here, as it is incremented on a higher level right after this call.
    _graph.nodes.setGeneration(current_gen + 1);
    _graph.levels_store.assign_generation(current_gen);
    _graph.links_store.assign_generation(current_gen);
    _id_mapping.assign_generation(current_gen);
}

template <HnswIndexType type>
void
HnswIndex<type>::reclaim_memory(generation_t oldest_used_gen)
{
    _graph.nodes.reclaim_memory(oldest_used_gen);
    _graph.levels_store.reclaim_memory(oldest_used_gen);
    _graph.links_store.reclaim_memory(oldest_used_gen);
    _id_mapping.reclaim_memory(oldest_used_gen);
}

template <HnswIndexType type>
void
HnswIndex<type>::compact_level_arrays(const CompactionStrategy& compaction_strategy)
{
    auto compacting_buffers = _graph.levels_store.start_compact_worst_buffers(compaction_strategy);
    uint32_t nodeid_limit = _graph.nodes.size();
    auto filter = compacting_buffers->make_entry_ref_filter();
    std::span<NodeType> nodes(&_graph.nodes[0], nodeid_limit);
    for (auto& node : nodes) {
        auto levels_ref = node.levels_ref().load_relaxed();
        if (levels_ref.valid() && filter.has(levels_ref)) {
            EntryRef new_levels_ref = _graph.levels_store.move_on_compact(levels_ref);
            node.levels_ref().store_release(new_levels_ref);
        }
    }
    compacting_buffers->finish();
}

template <HnswIndexType type>
void
HnswIndex<type>::compact_link_arrays(const CompactionStrategy& compaction_strategy)
{
    auto context = _graph.links_store.compact_worst(compaction_strategy);
    uint32_t nodeid_limit = _graph.nodes.size();
    for (uint32_t nodeid = 1; nodeid < nodeid_limit; ++nodeid) {
        EntryRef levels_ref = _graph.get_levels_ref(nodeid);
        if (levels_ref.valid()) {
            std::span<AtomicEntryRef> refs(_graph.levels_store.get_writable(levels_ref));
            context->compact(refs);
        }
    }
}

template <HnswIndexType type>
bool
HnswIndex<type>::consider_compact(const CompactionStrategy& compaction_strategy)
{
    bool result = false;
    if (_graph.levels_store.consider_compact()) {
        compact_level_arrays(compaction_strategy);
        result = true;
    }
    if (_graph.links_store.consider_compact()) {
        compact_link_arrays(compaction_strategy);
        result = true;
    }
    if (_id_mapping.consider_compact()) {
        _id_mapping.compact_worst(compaction_strategy);
        result = true;
    }
    return result;
}

template <HnswIndexType type>
vespalib::MemoryUsage
HnswIndex<type>::update_stat(const CompactionStrategy& compaction_strategy)
{
    vespalib::MemoryUsage result;
    result.merge(_graph.nodes.getMemoryUsage());
    result.merge(_graph.levels_store.update_stat(compaction_strategy));
    result.merge(_graph.links_store.update_stat(compaction_strategy));
    result.merge(_id_mapping.update_stat(compaction_strategy));
    return result;
}

template <HnswIndexType type>
vespalib::MemoryUsage
HnswIndex<type>::memory_usage() const
{
    vespalib::MemoryUsage result;
    result.merge(_graph.nodes.getMemoryUsage());
    result.merge(_graph.levels_store.getMemoryUsage());
    result.merge(_graph.links_store.getMemoryUsage());
    result.merge(_id_mapping.memory_usage());
    return result;
}

template <HnswIndexType type>
void
HnswIndex<type>::populate_address_space_usage(search::AddressSpaceUsage& usage) const
{
    usage.set(AddressSpaceComponents::hnsw_levels_store, _graph.levels_store.addressSpaceUsage());
    usage.set(AddressSpaceComponents::hnsw_links_store, _graph.links_store.addressSpaceUsage());
    if constexpr (type == HnswIndexType::MULTI) {
        usage.set(AddressSpaceComponents::hnsw_nodeid_mapping, _id_mapping.address_space_usage());
    }
}

template <HnswIndexType type>
std::unique_ptr<vespalib::StateExplorer>
HnswIndex<type>::make_state_explorer() const
{
    return std::make_unique<HnswIndexExplorer<type>>(*this);
}

template <HnswIndexType type>
void
HnswIndex<type>::shrink_lid_space(uint32_t doc_id_limit)
{
    assert(doc_id_limit >= 1u);
    if constexpr (std::is_same_v<IdMapping, HnswIdentityMapping>) {
        assert(doc_id_limit >= _graph.nodes_size.load(std::memory_order_relaxed));
        uint32_t old_doc_id_limit = _graph.nodes.size();
        if (doc_id_limit >= old_doc_id_limit) {
            return;
        }
        _graph.nodes.shrink(doc_id_limit);
    }
}

template <HnswIndexType type>
std::unique_ptr<NearestNeighborIndexSaver>
HnswIndex<type>::make_saver(GenericHeader& header) const
{
    save_mips_max_distance(header, distance_function_factory());
    return std::make_unique<HnswIndexSaver<type>>(_graph);
}

template <HnswIndexType type>
std::unique_ptr<NearestNeighborIndexLoader>
HnswIndex<type>::make_loader(FastOS_FileInterface& file, const vespalib::GenericHeader& header)
{
    assert(get_entry_nodeid() == 0); // cannot load after index has data
    load_mips_max_distance(header, distance_function_factory());
    using ReaderType = FileReader<uint32_t>;
    using LoaderType = HnswIndexLoader<ReaderType, type>;
    return std::make_unique<LoaderType>(_graph, _id_mapping, std::make_unique<ReaderType>(&file));
}

struct NeighborsByDocId {
    bool operator() (const NearestNeighborIndex::Neighbor &lhs,
                     const NearestNeighborIndex::Neighbor &rhs)
    {
        return (lhs.docid < rhs.docid);
    }
};

template <HnswIndexType type>
std::vector<NearestNeighborIndex::Neighbor>
HnswIndex<type>::top_k_by_docid(uint32_t k, const BoundDistanceFunction &df, const GlobalFilter *filter, bool low_hit_ratio, double exploration,
                                uint32_t explore_k, double exploration_slack, const vespalib::Doom& doom, double distance_threshold) const
{
    std::ofstream trace_file(std::format("{}/trace_{}.log", std::getenv("HOME"), trace_id++), std::ios::trunc);
    SearchBestNeighbors candidates = top_k_candidates(df, std::max(k, explore_k), exploration_slack, filter, low_hit_ratio, exploration, doom, &trace_file);
    auto result = candidates.get_neighbors(k, distance_threshold);

    std::stack<int32_t> node_ids;
    while (!candidates.empty()) {
        node_ids.push(candidates.top().nodeid);
        candidates.pop();
    }
    trace_file << std::format("Found closest {} nodes:", k);
    while (!node_ids.empty()) {
        trace_file << std::format(" {},", node_ids.top());
        node_ids.pop();
    }
    trace_file << "\n";
    std::sort(result.begin(), result.end(), NeighborsByDocId());
    trace_file.close();
    return result;
}

template <HnswIndexType type>
std::vector<NearestNeighborIndex::Neighbor>
HnswIndex<type>::find_top_k(uint32_t k, const BoundDistanceFunction &df, uint32_t explore_k, double exploration_slack,
                            const vespalib::Doom& doom, double distance_threshold) const
{
    return top_k_by_docid(k, df, nullptr, false, 0.0, explore_k, exploration_slack, doom, distance_threshold);
}

template <HnswIndexType type>
std::vector<NearestNeighborIndex::Neighbor>
HnswIndex<type>::find_top_k_with_filter(uint32_t k, const BoundDistanceFunction &df, const GlobalFilter &filter, bool low_hit_ratio, double exploration,
                                        uint32_t explore_k, double exploration_slack, const vespalib::Doom& doom, double distance_threshold) const
{
    return top_k_by_docid(k, df, &filter, low_hit_ratio, exploration, explore_k, exploration_slack, doom, distance_threshold);
}

template <HnswIndexType type>
typename HnswIndex<type>::SearchBestNeighbors
HnswIndex<type>::top_k_candidates(const BoundDistanceFunction &df, uint32_t k, double exploration_slack, const GlobalFilter *filter, bool low_hit_ratio, double exploration, const vespalib::Doom& doom, std::ofstream *trace_file) const
{
    SearchBestNeighbors best_neighbors;
    auto entry = _graph.get_entry_node();
    if (entry.nodeid == 0) {
        // graph has no entry point
        return best_neighbors;
    }
    int search_level = entry.level;
    double entry_dist = calc_distance(df, entry.nodeid);
    uint32_t entry_docid = get_docid(entry.nodeid);
    // TODO: check if entry docid/levels_ref is still valid here
    HnswCandidate entry_point(entry.nodeid, entry_docid, entry.levels_ref, entry_dist);
    while (search_level > 0) {
        if (trace_file) *trace_file << std::format("Layer: {}, Entry: {}\n", search_level, entry_point.nodeid);
        entry_point = find_nearest_in_layer(df, entry_point, search_level, trace_file);
        --search_level;
    }
    if (trace_file) *trace_file << std::format("Layer: {}, Entry: {}\n", search_level, entry_point.nodeid);
    best_neighbors.push(entry_point);
    if (filter && filter->is_active() && low_hit_ratio) {
        if (trace_file) *trace_file << "Using acorn-1\n";
        search_layer_filter_first(df, k, exploration_slack, best_neighbors, exploration, 0, &doom, filter, trace_file);
    } else {
        if (trace_file) *trace_file << "Using hnsw-default\n";
        search_layer(df, k, exploration_slack, best_neighbors, 0, &doom, filter, trace_file);
    }
    return best_neighbors;
}

template <HnswIndexType type>
HnswTestNode
HnswIndex<type>::get_node(uint32_t nodeid) const
{
    auto levels_ref = _graph.acquire_levels_ref(nodeid);
    if (!levels_ref.valid()) {
        return {};
    }
    auto levels = _graph.levels_store.get(levels_ref);
    HnswTestNode::LevelArray result;
    for (const auto& links_ref : levels) {
        auto links = _graph.links_store.get(links_ref.load_acquire());
        HnswTestNode::LinkArray result_links(links.begin(), links.end());
        std::sort(result_links.begin(), result_links.end());
        result.push_back(result_links);
    }
    return {std::move(result)};
}

template <HnswIndexType type>
void
HnswIndex<type>::set_node(uint32_t nodeid, const HnswTestNode &node)
{
    size_t num_levels = node.size();
    assert(num_levels > 0);
    auto levels_ref = _graph.make_node(nodeid, nodeid, 0, num_levels);
    for (size_t level = 0; level < num_levels; ++level) {
        connect_new_node(nodeid, node.level(level), level);
    }
    int max_level = num_levels - 1;
    if (get_entry_level() < max_level) {
        _graph.set_entry_node({nodeid, levels_ref, max_level});
    }
}

template <HnswIndexType type>
bool
HnswIndex<type>::check_link_symmetry() const
{
    bool all_sym = true;
    size_t nodeid_limit = _graph.size();
    for (size_t nodeid = 0; nodeid < nodeid_limit; ++nodeid) {
        auto levels_ref = _graph.acquire_levels_ref(nodeid);
        if (levels_ref.valid()) {
            auto levels = _graph.levels_store.get(levels_ref);
            uint32_t level = 0;
            for (const auto& links_ref : levels) {
                auto links = _graph.links_store.get(links_ref.load_acquire());
                for (auto neighbor_nodeid : links) {
                    auto neighbor_links = _graph.acquire_link_array(neighbor_nodeid, level);
                    if (! has_link_to(neighbor_links, nodeid)) {
                        all_sym = false;
                        LOG(warning, "check_link_symmetry: nodeid %zu links to %u on level %u, but no backlink",
                            nodeid, neighbor_nodeid, level);
                    }
                }
                ++level;
            }
        }
    }
    return all_sym;
}

template <HnswIndexType type>
std::pair<uint32_t, bool>
HnswIndex<type>::count_reachable_nodes() const
{
    auto entry = _graph.get_entry_node();
    int search_level = entry.level;
    if (search_level < 0) {
        return {0, true};
    }
    std::vector<bool> visited(_graph.size());
    LinkArray found_links;
    if (entry.nodeid < visited.size()) {
        found_links.push_back(entry.nodeid);
        visited[entry.nodeid] = true;
    }
    vespalib::steady_time doom = vespalib::steady_clock::now() + MAX_COUNT_DURATION;
    while (search_level > 0) {
        for (uint32_t idx = 0; idx < found_links.size(); ++idx) {
            if (vespalib::steady_clock::now() > doom) {
                return {found_links.size(), false};
            }
            uint32_t nodeid = found_links[idx];
            if (nodeid < visited.size()) {
                auto neighbors = _graph.acquire_link_array(nodeid, search_level);
                for (uint32_t neighbor : neighbors) {
                    if (neighbor >= visited.size() || visited[neighbor]) {
                        continue;
                    }
                    visited[neighbor] = true;
                    found_links.push_back(neighbor);
                }
            }
        }
        --search_level;
    }
    uint32_t found_cnt = found_links.size();
    search::AllocatedBitVector visitNext(visited.size());
    for (uint32_t nodeid : found_links) {
        visitNext.setBit(nodeid);
    }
    bool runAnotherVisit = true;
    while (runAnotherVisit) {
        if (vespalib::steady_clock::now() > doom) {
            return {found_cnt, false};
        }
        runAnotherVisit = false;
        visitNext.foreach_truebit(
                [&] (uint32_t nodeid) {
                    // note: search_level == 0
                    auto neighbors = _graph.acquire_link_array(nodeid, 0);
                    for (uint32_t neighbor : neighbors) {
                        if (neighbor >= visited.size() || visited[neighbor]) {
                            continue;
                        }
                        ++found_cnt;
                        visited[neighbor] = true;
                        visitNext.setBit(neighbor);
                        runAnotherVisit = true;
                    }
                    visitNext.clearBit(nodeid);
                }
            );
    }
    return {found_cnt, true};
}

template <HnswIndexType type>
uint32_t
HnswIndex<type>::get_subspaces(uint32_t docid) const noexcept
{
    if constexpr (type == HnswIndexType::SINGLE) {
        return (docid < _graph.nodes.get_size() && _graph.nodes.get_elem_ref(docid).levels_ref().load_relaxed().valid()) ? 1 : 0;
    } else {
        return _id_mapping.get_ids(docid).size();
    }
}

template <HnswIndexType type>
uint32_t
HnswIndex<type>::check_consistency(uint32_t docid_limit) const noexcept
{
    uint32_t inconsistencies = 0;
    for (uint32_t docid = 1; docid < docid_limit; ++docid) {
        auto index_subspaces = get_subspaces(docid);
        auto store_subspaces = get_vectors(docid).subspaces();
        if (index_subspaces != store_subspaces) {
            ++inconsistencies;
        }
    }
    return inconsistencies;
}

template class HnswIndex<HnswIndexType::SINGLE>;
template class HnswIndex<HnswIndexType::MULTI>;

} // namespace<|MERGE_RESOLUTION|>--- conflicted
+++ resolved
@@ -570,9 +570,8 @@
     }
     found_progress = found.size();
 
-<<<<<<< HEAD
-    // Explore 3-hop neighbors, but only if we have not found enough nodes yet (one quarter of the desired amount)
-    if (static_cast<double>(todo.size()) < exploration * (max_neighbors_to_find * max_neighbors_to_find * max_neighbors_to_find)) {
+    // Explore 3-hop neighbors, but only if the 2-hop neighborhood is small, i.e., we are in a rather sparse part of the graph.
+    if (static_cast<double>(todo.size()) < exploration * (max_neighbors_to_find * max_neighbors_to_find)) {
         if (trace_file) *trace_file << "3-hop visited:";
         exploreNeighborhoodByOneHop(todo, found, visited, level, filter_wrapper, nodeid_limit, max_neighbors_to_find, trace_file);
         if (trace_file) *trace_file << "\n";
@@ -583,11 +582,6 @@
             }
             *trace_file << "\n";
         }
-=======
-    // Explore 3-hop neighbors, but only if the 2-hop neighborhood is small, i.e., we are in a rather sparse part of the graph.
-    if (static_cast<double>(todo.size()) < exploration * (max_neighbors_to_find * max_neighbors_to_find)) {
-        exploreNeighborhoodByOneHop(todo, found, visited, level, filter_wrapper, nodeid_limit, max_neighbors_to_find);
->>>>>>> 8ada1fc4
     }
 }
 
