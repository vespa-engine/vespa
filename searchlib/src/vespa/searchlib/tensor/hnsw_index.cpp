// Copyright Vespa.ai. Licensed under the terms of the Apache 2.0 license. See LICENSE in the project root.

#include "hnsw_index.h"
#include "bitvector_visited_tracker.h"
#include "hash_set_visited_tracker.h"
#include "hnsw_index_explorer.h"
#include "hnsw_index_loader.hpp"
#include "hnsw_index_saver.h"
#include "mips_distance_transform.h"
#include "random_level_generator.h"
#include "vector_bundle.h"
#include <vespa/searchlib/attribute/address_space_components.h>
#include <vespa/searchlib/attribute/address_space_usage.h>
#include <vespa/searchlib/util/fileutil.h>
#include <vespa/vespalib/datastore/array_store.hpp>
#include <vespa/vespalib/util/doom.h>
#include <vespa/vespalib/util/memory_allocator.h>
#include <vespa/vespalib/util/size_literals.h>
#include <vespa/vespalib/util/time.h>
#include <vespa/log/log.h>
#include <iostream>
#include <fstream>

LOG_SETUP(".searchlib.tensor.hnsw_index");

namespace search::tensor {

using search::AddressSpaceComponents;
using search::queryeval::GlobalFilter;
using vespalib::datastore::ArrayStoreConfig;
using vespalib::datastore::CompactionStrategy;
using vespalib::datastore::EntryRef;
using vespalib::GenericHeader;

namespace {

constexpr size_t min_num_arrays_for_new_buffer = 512_Ki;
constexpr float alloc_grow_factor = 0.3;
// TODO: Adjust these numbers to what we accept as max in config.
constexpr size_t max_level_array_size = 16;
constexpr size_t max_link_array_size = 193;
constexpr vespalib::duration MAX_COUNT_DURATION(1000ms);

const std::string hnsw_max_squared_norm = "hnsw.max_squared_norm";

void save_mips_max_distance(GenericHeader& header, DistanceFunctionFactory& dff) {
    auto* mips_dff = dynamic_cast<MipsDistanceFunctionFactoryBase*>(&dff);
    if (mips_dff != nullptr) {
        auto& norm_store = mips_dff->get_max_squared_norm_store();
        header.putTag(GenericHeader::Tag(hnsw_max_squared_norm, norm_store.get_max()));
    }
}

void load_mips_max_distance(const GenericHeader& header, DistanceFunctionFactory& dff) {
    auto* mips_dff = dynamic_cast<MipsDistanceFunctionFactoryBase*>(&dff);
    if (mips_dff != nullptr) {
        auto& norm_store = mips_dff->get_max_squared_norm_store();
        if (header.hasTag(hnsw_max_squared_norm)) {
            auto& tag = header.getTag(hnsw_max_squared_norm);
            if (tag.getType() == GenericHeader::Tag::Type::TYPE_FLOAT) {
                (void) norm_store.get_max(tag.asFloat());
            }
        }
    }
}

bool has_link_to(std::span<const uint32_t> links, uint32_t id) {
    for (uint32_t link : links) {
        if (link == id) return true;
    }
    return false;
}

struct PairDist {
    uint32_t id_first;
    uint32_t id_second;
    double distance;
    PairDist(uint32_t i1, uint32_t i2, double d) noexcept
      : id_first(i1), id_second(i2), distance(d)
    {}
};
bool operator< (const PairDist &a, const PairDist &b) {
    return (a.distance < b.distance);
}

}

namespace internal {

PreparedAddNode::PreparedAddNode() noexcept
    : connections()
{ }
PreparedAddNode::PreparedAddNode(std::vector<Links>&& connections_in) noexcept
    : connections(std::move(connections_in))
{ }
PreparedAddNode::~PreparedAddNode() = default;
PreparedAddNode::PreparedAddNode(PreparedAddNode&& other) noexcept = default;

PreparedAddDoc::PreparedAddDoc(uint32_t docid_in, ReadGuard read_guard_in) noexcept
    : docid(docid_in),
      read_guard(std::move(read_guard_in)),
      nodes()
{}
PreparedAddDoc::~PreparedAddDoc() = default;
PreparedAddDoc::PreparedAddDoc(PreparedAddDoc&& other) noexcept = default;
}

SelectResult::SelectResult() noexcept = default;
SelectResult::~SelectResult() = default;

template <HnswIndexType type>
ArrayStoreConfig
HnswIndex<type>::make_default_level_array_store_config()
{
    return LevelArrayStore::optimizedConfigForHugePage(max_level_array_size,
                                                       vespalib::alloc::MemoryAllocator::HUGEPAGE_SIZE,
                                                       vespalib::alloc::MemoryAllocator::PAGE_SIZE,
                                                       ArrayStoreConfig::default_max_buffer_size,
                                                       min_num_arrays_for_new_buffer,
                                                       alloc_grow_factor).enable_free_lists(true);
}

template <HnswIndexType type>
ArrayStoreConfig
HnswIndex<type>::make_default_link_array_store_config()
{
    return LinkArrayStore::optimizedConfigForHugePage(max_link_array_size,
                                                      vespalib::alloc::MemoryAllocator::HUGEPAGE_SIZE,
                                                      vespalib::alloc::MemoryAllocator::PAGE_SIZE,
                                                      ArrayStoreConfig::default_max_buffer_size,
                                                      min_num_arrays_for_new_buffer,
                                                      alloc_grow_factor).enable_free_lists(true);
}

template <HnswIndexType type>
uint32_t
HnswIndex<type>::max_links_for_level(uint32_t level) const
{
    return (level == 0) ? _cfg.max_links_at_level_0() : _cfg.max_links_on_inserts();
}

template <HnswIndexType type>
bool
HnswIndex<type>::have_closer_distance(HnswTraversalCandidate candidate, const HnswTraversalCandidateVector& result) const
{
    auto candidate_vector = get_vector(candidate.nodeid);
    if (candidate_vector.non_existing_attribute_value()) {
        /*
         * We are in a read thread and the write thread has removed the
         * tensor for the candidate. Return true to prevent the candidate
         * from being considered.
         */
        return true;
    }
    auto df = _distance_ff->for_insertion_vector(candidate_vector);
    for (const auto & neighbor : result) {
        double dist = calc_distance(*df, neighbor.nodeid);
        if (dist < candidate.distance) {
            return true;
        }
    }
    return false;
}

template <HnswIndexType type>
template <typename HnswCandidateVectorT>
SelectResult
HnswIndex<type>::select_neighbors_simple(const HnswCandidateVectorT& neighbors, uint32_t max_links) const
{
    HnswCandidateVectorT sorted(neighbors);
    std::sort(sorted.begin(), sorted.end(), LesserDistance());
    SelectResult result;
    for (const auto & candidate : sorted) {
        if (result.used.size() < max_links) {
            result.used.push_back(candidate);
        } else {
            result.unused.push_back(candidate.nodeid);
        }
    }
    return result;
}

template <HnswIndexType type>
template <typename HnswCandidateVectorT>
SelectResult
HnswIndex<type>::select_neighbors_heuristic(const HnswCandidateVectorT& neighbors, uint32_t max_links) const
{
    SelectResult result;
    NearestPriQ nearest;
    for (const auto& entry : neighbors) {
        nearest.push(entry);
    }
    while (!nearest.empty()) {
        auto candidate = nearest.top();
        nearest.pop();
        if (have_closer_distance(candidate, result.used)) {
            result.unused.push_back(candidate.nodeid);
            continue;
        }
        result.used.push_back(candidate);
        if (result.used.size() == max_links) {
            while (!nearest.empty()) {
                candidate = nearest.top();
                nearest.pop();
                result.unused.push_back(candidate.nodeid);
            }
        }
    }
    return result;
}

template <HnswIndexType type>
template <typename HnswCandidateVectorT>
SelectResult
HnswIndex<type>::select_neighbors(const HnswCandidateVectorT& neighbors, uint32_t max_links) const
{
    if (_cfg.heuristic_select_neighbors()) {
        return select_neighbors_heuristic(neighbors, max_links);
    } else {
        return select_neighbors_simple(neighbors, max_links);
    }
}

template <HnswIndexType type>
void
HnswIndex<type>::shrink_if_needed(uint32_t nodeid, uint32_t level)
{
    auto old_links = _graph.get_link_array(nodeid, level);
    uint32_t max_links = max_links_for_level(level);
    if (old_links.size() > max_links) {
        HnswTraversalCandidateVector neighbors;
        neighbors.reserve(old_links.size());
        auto df = _distance_ff->for_insertion_vector(get_vector(nodeid));
        for (uint32_t neighbor_nodeid : old_links) {
            double dist = calc_distance(*df, neighbor_nodeid);
            neighbors.emplace_back(neighbor_nodeid, dist);
        }
        auto split = select_neighbors(neighbors, max_links);
        LinkArray new_links;
        new_links.reserve(split.used.size());
        for (const auto & neighbor : split.used) {
            new_links.push_back(neighbor.nodeid);
        }
        _graph.set_link_array(nodeid, level, new_links);
        for (uint32_t removed_nodeid : split.unused) {
            remove_link_to(removed_nodeid, nodeid, level);
        }
    }
}

template <HnswIndexType type>
void
HnswIndex<type>::connect_new_node(uint32_t nodeid, const LinkArrayRef &neighbors, uint32_t level)
{
    _graph.set_link_array(nodeid, level, neighbors);
    for (uint32_t neighbor_nodeid : neighbors) {
        auto old_links = _graph.get_link_array(neighbor_nodeid, level);
        add_link_to(neighbor_nodeid, level, old_links, nodeid);
    }
    for (uint32_t neighbor_nodeid : neighbors) {
        shrink_if_needed(neighbor_nodeid, level);
    }
}

template <HnswIndexType type>
void
HnswIndex<type>::remove_link_to(uint32_t remove_from, uint32_t remove_id, uint32_t level)
{
    LinkArray new_links;
    auto old_links = _graph.get_link_array(remove_from, level);
    new_links.reserve(old_links.size());
    for (uint32_t id : old_links) {
        if (id != remove_id) new_links.push_back(id);
    }
    _graph.set_link_array(remove_from, level, new_links);
}

namespace {

double
calc_distance_helper(const BoundDistanceFunction &df, vespalib::eval::TypedCells rhs)
{
    if (rhs.non_existing_attribute_value()) [[unlikely]] {
        /*
         * We are in a read thread and the write thread has removed the
         * tensor.
         */
        return std::numeric_limits<double>::max();
    }
    return df.calc(rhs);
}

}

template <HnswIndexType type>
double
HnswIndex<type>::calc_distance(const BoundDistanceFunction &df, uint32_t rhs_nodeid) const
{
    auto rhs = get_vector(rhs_nodeid);
    return calc_distance_helper(df, rhs);
}

template <HnswIndexType type>
double
HnswIndex<type>::calc_distance(const BoundDistanceFunction &df, uint32_t rhs_docid, uint32_t rhs_subspace) const
{
    auto rhs = get_vector(rhs_docid, rhs_subspace);
    return calc_distance_helper(df, rhs);
}

template <HnswIndexType type>
uint32_t
HnswIndex<type>::estimate_visited_nodes(uint32_t level, uint32_t nodeid_limit, uint32_t neighbors_to_find, const GlobalFilter* filter) const
{
    uint32_t m_for_level = max_links_for_level(level);
    uint64_t base_estimate = uint64_t(m_for_level) * neighbors_to_find + 100;
    if (base_estimate >= nodeid_limit) {
        return nodeid_limit;
    }
    if (!filter) {
        return base_estimate;
    }
    uint32_t true_bits = filter->count();
    if (true_bits == 0) {
        return nodeid_limit;
    }
    double scaler = double(filter->size()) / true_bits;
    double scaled_estimate = scaler * base_estimate;
    if (scaled_estimate >= nodeid_limit) {
        return nodeid_limit;
    }
    return scaled_estimate;
}

template <HnswIndexType type>
HnswCandidate
HnswIndex<type>::find_nearest_in_layer(const BoundDistanceFunction &df, const HnswCandidate& entry_point, uint32_t level, std::ofstream *trace_file) const
{
    HnswCandidate nearest = entry_point;
    bool keep_searching = true;
    while (keep_searching) {
        if (trace_file) *trace_file << "searching neighbors:";
        keep_searching = false;
        for (uint32_t neighbor_nodeid : _graph.get_link_array(nearest.levels_ref, level)) {
            if (trace_file) *trace_file << std::format(" {},", neighbor_nodeid);
            auto& neighbor_node = _graph.acquire_node(neighbor_nodeid);
            auto neighbor_ref = neighbor_node.levels_ref().load_acquire();
            uint32_t neighbor_docid = acquire_docid(neighbor_node, neighbor_nodeid);
            uint32_t neighbor_subspace = neighbor_node.acquire_subspace();
            double dist = calc_distance(df, neighbor_docid, neighbor_subspace);
            if (_graph.still_valid(neighbor_nodeid, neighbor_ref)
                && dist < nearest.distance)
            {
                nearest = HnswCandidate(neighbor_nodeid, neighbor_docid, neighbor_ref, dist);
                keep_searching = true;
            }
        }
        if (trace_file) *trace_file << "\n";
        if (keep_searching && trace_file) {
            *trace_file << std::format("Found nearest: {}\n", nearest.nodeid);
        }
    }
    return nearest;
}

template <HnswIndexType type>
template <class VisitedTracker, class BestNeighbors>
void
HnswIndex<type>::search_layer_helper(const BoundDistanceFunction &df, uint32_t neighbors_to_find, double exploration_slack,
                                     BestNeighbors& best_neighbors, uint32_t level, const GlobalFilter *filter,
                                     uint32_t nodeid_limit, const vespalib::Doom* const doom,
                                     uint32_t estimated_visited_nodes, std::ofstream *trace_file) const
{
    NearestPriQ candidates;
    internal::GlobalFilterWrapper<type> filter_wrapper(filter);
    filter_wrapper.clamp_nodeid_limit(nodeid_limit);
    VisitedTracker visited(nodeid_limit, estimated_visited_nodes);
    if (doom != nullptr && doom->soft_doom()) {
        while (!best_neighbors.empty()) {
            best_neighbors.pop();
        }
        return;
    }
    for (const auto &entry : best_neighbors.peek()) {
        if (entry.nodeid >= nodeid_limit) {
            continue;
        }
        candidates.push(entry);
        visited.mark(entry.nodeid);
        if (!filter_wrapper.check(entry.docid)) {
            assert(best_neighbors.peek().size() == 1);
            best_neighbors.pop();
        }
    }
    double limit_dist = std::numeric_limits<double>::max();

    while (!candidates.empty()) {
        auto cand = candidates.top();
        if (cand.distance > (1.0 + exploration_slack) * limit_dist) {
            break;
        }
        candidates.pop();
        if (trace_file) {
            *trace_file << std::format("Searching neighborhood of {}\n", cand.nodeid);
            *trace_file << "Found neighbors:";
            for (uint32_t neighbor_nodeid : _graph.get_link_array(cand.levels_ref, level)) {
                *trace_file << std::format(" {},", neighbor_nodeid);
            }
            *trace_file << "\n";
        }
        for (uint32_t neighbor_nodeid : _graph.get_link_array(cand.levels_ref, level)) {
            if (neighbor_nodeid >= nodeid_limit) {
                continue;
            }
            auto& neighbor_node = _graph.acquire_node(neighbor_nodeid);
            auto neighbor_ref = neighbor_node.levels_ref().load_acquire();
            if ((! neighbor_ref.valid())
                || ! visited.try_mark(neighbor_nodeid))
            {
                continue;
            }
            uint32_t neighbor_docid = acquire_docid(neighbor_node, neighbor_nodeid);
            uint32_t neighbor_subspace = neighbor_node.acquire_subspace();
            double dist_to_input = calc_distance(df, neighbor_docid, neighbor_subspace);
<<<<<<< HEAD
            if (dist_to_input < limit_dist) {
                if (trace_file) *trace_file << std::format("Adding {} to candidates", neighbor_nodeid);
                candidates.emplace(neighbor_nodeid, neighbor_ref, dist_to_input);
                if (filter_wrapper.check(neighbor_docid)) {
                    if (trace_file) *trace_file << " and best neighbors";
=======
            if (dist_to_input < (1.0 + exploration_slack) * limit_dist) {
                candidates.emplace(neighbor_nodeid, neighbor_ref, dist_to_input);

                if (dist_to_input < limit_dist && filter_wrapper.check(neighbor_docid)) {
>>>>>>> e598ec1b
                    best_neighbors.emplace(neighbor_nodeid, neighbor_docid, neighbor_ref, dist_to_input);
                    while (best_neighbors.size() > neighbors_to_find) {
                        if (trace_file) *trace_file << std::format(", removing {} from best neighbors", best_neighbors.top().nodeid);
                        best_neighbors.pop();
                        limit_dist = best_neighbors.top().distance;
                    }
                }
                if (trace_file) *trace_file << "\n";
            }
        }
        if (doom != nullptr && doom->soft_doom()) {
            break;
        }
    }
}


template <HnswIndexType type>
template <class VisitedTracker, class BestNeighbors>
void
HnswIndex<type>::search_layer_filter_first_helper(const BoundDistanceFunction &df, uint32_t neighbors_to_find, double exploration_slack,
                                                  BestNeighbors& best_neighbors, double exploration, uint32_t level, const GlobalFilter *filter,
                                                  uint32_t nodeid_limit, const vespalib::Doom* const doom,
                                                  uint32_t estimated_visited_nodes, std::ofstream *trace_file) const
{
    assert(filter);
    NearestPriQ candidates;
    internal::GlobalFilterWrapper<type> filter_wrapper(filter);
    filter_wrapper.clamp_nodeid_limit(nodeid_limit);
    VisitedTracker visited(nodeid_limit, estimated_visited_nodes);
    if (doom != nullptr && doom->soft_doom()) {
        while (!best_neighbors.empty()) {
            best_neighbors.pop();
        }
        return;
    }
    for (const auto &entry : best_neighbors.peek()) {
        if (entry.nodeid >= nodeid_limit) {
            continue;
        }
        candidates.push(entry);
        visited.mark(entry.nodeid);
        if (!filter_wrapper.check(entry.docid)) {
            assert(best_neighbors.peek().size() == 1);
            best_neighbors.pop();
        }
    }
    double limit_dist = std::numeric_limits<double>::max();

    std::deque<uint32_t> neighborhood;
    while (!candidates.empty()) {
        auto cand = candidates.top();
        if (cand.distance > (1.0 + exploration_slack) * limit_dist) {
            break;
        }
        candidates.pop();
        *trace_file << std::format("Searching neighborhood of {}\n", cand.nodeid);

        // Instead of taking immediate neighbors, we additionally explore 2-hop neighbors (and possibly 3-hop neighbors)
        neighborhood.clear();
        exploreNeighborhood(cand, neighborhood, visited, exploration, level, filter_wrapper, nodeid_limit, trace_file);
        if (trace_file) {
            *trace_file << "Found neighbors:";
            for (uint32_t neighbor_nodeid : neighborhood) {
                *trace_file << std::format(" {},", neighbor_nodeid);
            }
            *trace_file << "\n";
        }

        for (uint32_t neighbor_nodeid : neighborhood) {
            auto& neighbor_node = _graph.acquire_node(neighbor_nodeid);
            auto neighbor_ref = neighbor_node.levels_ref().load_acquire();
            if (! neighbor_ref.valid()) {
                continue;
            }
            uint32_t neighbor_docid = acquire_docid(neighbor_node, neighbor_nodeid);
            uint32_t neighbor_subspace = neighbor_node.acquire_subspace();
            double dist_to_input = calc_distance(df, neighbor_docid, neighbor_subspace);
            if (dist_to_input < (1.0 + exploration_slack) * limit_dist) {
                candidates.emplace(neighbor_nodeid, neighbor_ref, dist_to_input);

<<<<<<< HEAD
                // exploreNeighborhood only returns nodes that pass the filter, no need to check that here
                best_neighbors.emplace(neighbor_nodeid, neighbor_docid, neighbor_ref, dist_to_input);
                if (trace_file) *trace_file << std::format("Adding {} to candidates and best neighbors", neighbor_nodeid);
                while (best_neighbors.size() > neighbors_to_find) {
                    if (trace_file) *trace_file << std::format(", removing {} from best neighbors", best_neighbors.top().nodeid);
                    best_neighbors.pop();
                    limit_dist = best_neighbors.top().distance;
=======
                if (dist_to_input < limit_dist && filter_wrapper.check(neighbor_docid)) {
                    // exploreNeighborhood only returns nodes that pass the filter, no need to check that here
                    best_neighbors.emplace(neighbor_nodeid, neighbor_docid, neighbor_ref, dist_to_input);
                    while (best_neighbors.size() > neighbors_to_find) {
                        best_neighbors.pop();
                        limit_dist = best_neighbors.top().distance;
                    }
>>>>>>> e598ec1b
                }
                if (trace_file) *trace_file << "\n";
            }
        }
        if (doom != nullptr && doom->soft_doom()) {
            break;
        }
    }
}

template <HnswIndexType type>
template <class VisitedTracker>
void
HnswIndex<type>::exploreNeighborhood(HnswTraversalCandidate &cand, std::deque<uint32_t> &found, VisitedTracker &visited, double exploration,
                                     uint32_t level, const internal::GlobalFilterWrapper<type>& filter_wrapper, uint32_t nodeid_limit, std::ofstream *trace_file) const {
    assert(found.empty());

    std::deque<uint32_t> todo;
    todo.push_back(cand.nodeid);

    uint32_t max_neighbors_to_find = max_links_for_level(level);

    // Explore (1-hop) neighbors
    exploreNeighborhoodByOneHop(todo, found, visited, level, filter_wrapper, nodeid_limit, max_neighbors_to_find);
    
    if (trace_file) {
        *trace_file << "1-hop visited:";
        for (uint32_t node_id : todo) {
            *trace_file << std::format(" {},", node_id);
        }
        *trace_file << "\n";
        *trace_file << "1-hop found:";
        for (uint32_t node_id : found) {
            *trace_file << std::format(" {},", node_id);
        }
        *trace_file << "\n";
    }

    // Explore 2-hop neighbors
    exploreNeighborhoodByOneHop(todo, found, visited, level, filter_wrapper, nodeid_limit, max_neighbors_to_find);

    if (trace_file) {
        *trace_file << "2-hop visited:";
        for (uint32_t node_id : todo) {
            *trace_file << std::format(" {},", node_id);
        }
        *trace_file << "\n";
        *trace_file << "2-hop found:";
        for (uint32_t node_id : found) {
            *trace_file << std::format(" {},", node_id);
        }
        *trace_file << "\n";
    }

    // Explore 3-hop neighbors, but only if we have not found enough nodes yet (one quarter of the desired amount)
    if (static_cast<double>(todo.size()) < exploration * (max_neighbors_to_find * max_neighbors_to_find * max_neighbors_to_find)) {
        exploreNeighborhoodByOneHop(todo, found, visited, level, filter_wrapper, nodeid_limit, max_neighbors_to_find);

        if (trace_file) {
            *trace_file << "3-hop visited:";
            for (uint32_t node_id : todo) {
                *trace_file << std::format(" {},", node_id);
            }
            *trace_file << "\n";
            *trace_file << "3-hop found:";
            for (uint32_t node_id : found) {
                *trace_file << std::format(" {},", node_id);
            }
            *trace_file << "\n";
        }

    }
}

template <HnswIndexType type>
template <class VisitedTracker>
void
HnswIndex<type>::exploreNeighborhoodByOneHop(std::deque<uint32_t> &todo, std::deque<uint32_t> &found, VisitedTracker &visited, uint32_t level,
                                             const internal::GlobalFilterWrapper<type>& filter_wrapper, uint32_t nodeid_limit,
                                             uint32_t max_neighbors_to_find) const {
    // We do not explore the candidates that we newly add to the deque
    uint32_t nodesToExplore = todo.size();
    for (uint32_t nodesExplored = 0; nodesExplored < nodesToExplore && found.size() < max_neighbors_to_find; ++nodesExplored) {
        uint32_t nodeid = todo.front();
        todo.pop_front();
        auto& node = _graph.acquire_node(nodeid);
        auto ref = node.levels_ref().load_acquire();

        for (uint32_t neighbor_nodeid : _graph.get_link_array(ref, level)) {
            if (neighbor_nodeid >= nodeid_limit) {
                continue;
            }
            // Just explore everything in the next hop, even if the current node passes the filter or was marked as visited
            todo.push_back(neighbor_nodeid);

            // Skip if the current node was marked as visited (-> We already checked if it passes the filter)
            auto& neighbor_node = _graph.acquire_node(neighbor_nodeid);
            auto neighbor_ref = neighbor_node.levels_ref().load_acquire();
            if (!neighbor_ref.valid() || !visited.try_mark(neighbor_nodeid)) {
                continue;
            }

            uint32_t neighbor_docid = acquire_docid(neighbor_node, neighbor_nodeid);
            if (filter_wrapper.check(neighbor_docid)) {
                found.push_back(neighbor_nodeid);

                // Abort if we already found enough neighbors
                if (found.size() >= max_neighbors_to_find) {
                    return;
                }
            }
        }
    }
}


template <HnswIndexType type>
template <class BestNeighbors>
void
<<<<<<< HEAD
HnswIndex<type>::search_layer(const BoundDistanceFunction &df, uint32_t neighbors_to_find, BestNeighbors& best_neighbors,
                              uint32_t level, const vespalib::Doom* const doom, const GlobalFilter *filter, std::ofstream *trace_file) const
=======
HnswIndex<type>::search_layer(const BoundDistanceFunction &df, uint32_t neighbors_to_find, double exploration_slack, BestNeighbors& best_neighbors,
                              uint32_t level, const vespalib::Doom* const doom, const GlobalFilter *filter) const
>>>>>>> e598ec1b
{
    uint32_t nodeid_limit = _graph.nodes_size.load(std::memory_order_acquire);
    uint32_t estimated_visited_nodes = estimate_visited_nodes(level, nodeid_limit, neighbors_to_find, filter);
    if (estimated_visited_nodes >= nodeid_limit / 128) {
<<<<<<< HEAD
        search_layer_helper<BitVectorVisitedTracker>(df, neighbors_to_find, best_neighbors, level, filter, nodeid_limit, doom, estimated_visited_nodes, trace_file);
    } else {
        search_layer_helper<HashSetVisitedTracker>(df, neighbors_to_find, best_neighbors, level, filter, nodeid_limit, doom, estimated_visited_nodes, trace_file);
=======
        search_layer_helper<BitVectorVisitedTracker>(df, neighbors_to_find, exploration_slack, best_neighbors, level, filter, nodeid_limit, doom, estimated_visited_nodes);
    } else {
        search_layer_helper<HashSetVisitedTracker>(df, neighbors_to_find, exploration_slack, best_neighbors, level, filter, nodeid_limit, doom, estimated_visited_nodes);
>>>>>>> e598ec1b
    }
}

template <HnswIndexType type>
template <class BestNeighbors>
void
<<<<<<< HEAD
HnswIndex<type>::search_layer_filter_first(const BoundDistanceFunction &df, uint32_t neighbors_to_find, BestNeighbors& best_neighbors, double exploration,
                                           uint32_t level, const vespalib::Doom* const doom, const GlobalFilter *filter, std::ofstream *trace_file) const
=======
HnswIndex<type>::search_layer_filter_first(const BoundDistanceFunction &df, uint32_t neighbors_to_find, double exploration_slack, BestNeighbors& best_neighbors, double exploration,
                                           uint32_t level, const vespalib::Doom* const doom, const GlobalFilter *filter) const
>>>>>>> e598ec1b
{
    uint32_t nodeid_limit = _graph.nodes_size.load(std::memory_order_acquire);
    uint32_t estimated_visited_nodes = estimate_visited_nodes(level, nodeid_limit, neighbors_to_find, filter);
    if (estimated_visited_nodes >= nodeid_limit / 128) {
<<<<<<< HEAD
        search_layer_filter_first_helper<BitVectorVisitedTracker>(df, neighbors_to_find, best_neighbors, exploration, level, filter, nodeid_limit, doom, estimated_visited_nodes, trace_file);
    } else {
        search_layer_filter_first_helper<HashSetVisitedTracker>(df, neighbors_to_find, best_neighbors, exploration, level, filter, nodeid_limit, doom, estimated_visited_nodes, trace_file);
=======
        search_layer_filter_first_helper<BitVectorVisitedTracker>(df, neighbors_to_find, exploration_slack, best_neighbors, exploration, level, filter, nodeid_limit, doom, estimated_visited_nodes);
    } else {
        search_layer_filter_first_helper<HashSetVisitedTracker>(df, neighbors_to_find, exploration_slack, best_neighbors, exploration, level, filter, nodeid_limit, doom, estimated_visited_nodes);
>>>>>>> e598ec1b
    }
}

template <HnswIndexType type>
HnswIndex<type>::HnswIndex(const DocVectorAccess& vectors, DistanceFunctionFactory::UP distance_ff,
                           RandomLevelGenerator::UP level_generator, const HnswIndexConfig& cfg)
    : _graph(),
      _vectors(vectors),
      _distance_ff(std::move(distance_ff)),
      _level_generator(std::move(level_generator)),
      _id_mapping(),
      _cfg(cfg)
{
    assert(_distance_ff);
}

template <HnswIndexType type>
HnswIndex<type>::~HnswIndex() = default;

using internal::PreparedAddNode;
using internal::PreparedAddDoc;
using internal::PreparedFirstAddDoc;

template <HnswIndexType type>
void
HnswIndex<type>::add_document(uint32_t docid)
{
    vespalib::GenerationHandler::Guard no_guard_needed;
    PreparedAddDoc op(docid, std::move(no_guard_needed));
    auto input_vectors = get_vectors(docid);
    auto subspaces = input_vectors.subspaces();
    op.nodes.reserve(subspaces);
    auto nodeids = _id_mapping.allocate_ids(docid, subspaces);
    assert(nodeids.size() == subspaces);
    for (uint32_t subspace = 0; subspace < subspaces; ++subspace) {
        auto entry = _graph.get_entry_node();
        internal_prepare_add_node(op, input_vectors.cells(subspace), entry);
        internal_complete_add_node(nodeids[subspace], docid, subspace, op.nodes.back());
    }
}

template <HnswIndexType type>
PreparedAddDoc
HnswIndex<type>::internal_prepare_add(uint32_t docid, VectorBundle input_vectors, vespalib::GenerationHandler::Guard read_guard) const
{
    PreparedAddDoc op(docid, std::move(read_guard));
    auto entry = _graph.get_entry_node();
    auto subspaces = input_vectors.subspaces();
    op.nodes.reserve(subspaces);
    for (uint32_t subspace = 0; subspace < subspaces; ++subspace) {
        internal_prepare_add_node(op, input_vectors.cells(subspace), entry);
    }
    return op;
}

template <HnswIndexType type>
void
HnswIndex<type>::internal_prepare_add_node(PreparedAddDoc& op, TypedCells input_vector, const typename GraphType::EntryNode& entry) const
{
    int node_max_level = std::min(_level_generator->max_level(), max_max_level);
    std::vector<PreparedAddNode::Links> connections(node_max_level + 1);
    if (entry.nodeid == 0) {
        // graph has no entry point
        op.nodes.emplace_back(std::move(connections));
        return;
    }
    int search_level = entry.level;
    auto df = _distance_ff->for_insertion_vector(input_vector);
    double entry_dist = calc_distance(*df, entry.nodeid);
    uint32_t entry_docid = get_docid(entry.nodeid);
    // TODO: check if entry nodeid/levels_ref is still valid here
    HnswCandidate entry_point(entry.nodeid, entry_docid, entry.levels_ref, entry_dist);
    while (search_level > node_max_level) {
        entry_point = find_nearest_in_layer(*df, entry_point, search_level);
        --search_level;
    }

    FurthestPriQ best_neighbors;
    best_neighbors.push(entry_point);
    search_level = std::min(node_max_level, search_level);
    // Find neighbors of the added document in each level it should exist in.
    while (search_level >= 0) {
        search_layer(*df, _cfg.neighbors_to_explore_at_construction(), 0.0, best_neighbors, search_level, nullptr);
        auto neighbors = select_neighbors(best_neighbors.peek(), _cfg.max_links_on_inserts());
        auto& links = connections[search_level];
        links.reserve(neighbors.used.size());
        for (const auto & neighbor : neighbors.used) {
            auto neighbor_levels = _graph.get_level_array(neighbor.levels_ref);
            if (size_t(search_level) < neighbor_levels.size()) {
                links.emplace_back(neighbor.nodeid, neighbor.levels_ref);
            } else {
                LOG(warning, "in prepare_add(%u), selected neighbor %u is missing level %d (has %zu levels)",
                    op.docid, neighbor.nodeid, search_level, neighbor_levels.size());
            }
        }
        --search_level;
    }
    op.nodes.emplace_back(std::move(connections));
}

template <HnswIndexType type>
LinkArray
HnswIndex<type>::filter_valid_nodeids(uint32_t level, const typename PreparedAddNode::Links &neighbors, uint32_t self_nodeid)
{
    LinkArray valid;
    valid.reserve(neighbors.size());
    for (const auto & neighbor : neighbors) {
        uint32_t nodeid = neighbor.first;
        vespalib::datastore::EntryRef levels_ref = neighbor.second;
        if (_graph.still_valid(nodeid, levels_ref)) {
            assert(nodeid != self_nodeid);
            auto levels = _graph.get_level_array(levels_ref);
            if (level < levels.size()) {
                valid.push_back(nodeid);
            }
        }
    }
    return valid;
}

template <HnswIndexType type>
void
HnswIndex<type>::internal_complete_add(uint32_t docid, PreparedAddDoc &op)
{
    auto nodeids = _id_mapping.allocate_ids(docid, op.nodes.size());
    assert(nodeids.size() == op.nodes.size());
    uint32_t subspace = 0;
    for (auto nodeid : nodeids) {
        internal_complete_add_node(nodeid, docid, subspace, op.nodes[subspace]);
        ++subspace;
    }
}

template <HnswIndexType type>
void
HnswIndex<type>::internal_complete_add_node(uint32_t nodeid, uint32_t docid, uint32_t subspace, PreparedAddNode &prepared_node)
{
    int32_t num_levels = prepared_node.connections.size();
    auto levels_ref = _graph.make_node(nodeid, docid, subspace, num_levels);
    for (int level = 0; level < num_levels; ++level) {
        auto neighbors = filter_valid_nodeids(level, prepared_node.connections[level], nodeid);
        connect_new_node(nodeid, neighbors, level);
    }
    if (num_levels - 1 > get_entry_level()) {
        _graph.set_entry_node({nodeid, levels_ref, num_levels - 1});
    }
}

template <HnswIndexType type>
std::unique_ptr<PrepareResult>
HnswIndex<type>::prepare_add_document(uint32_t docid, VectorBundle vectors, vespalib::GenerationHandler::Guard read_guard) const
{
    uint32_t active_nodes = _graph.get_active_nodes();
    if (active_nodes < _cfg.min_size_before_two_phase()) {
        // the first documents added will do all work in write thread
        // to ensure they are linked together:
        return std::make_unique<PreparedFirstAddDoc>();
    }
    PreparedAddDoc op = internal_prepare_add(docid, vectors, std::move(read_guard));
    return std::make_unique<PreparedAddDoc>(std::move(op));
}

template <HnswIndexType type>
void
HnswIndex<type>::complete_add_document(uint32_t docid, std::unique_ptr<PrepareResult> prepare_result)
{
    auto prepared = dynamic_cast<PreparedAddDoc *>(prepare_result.get());
    if (prepared && (prepared->docid == docid)) {
        internal_complete_add(docid, *prepared);
    } else {
        // we expect this for the first documents added, so no warning for them
        if (_graph.get_active_nodes() > 1.25 * _cfg.min_size_before_two_phase()) {
            LOG(warning, "complete_add_document(%u) called with invalid prepare_result %s/%u",
                docid, (prepared ? "valid ptr" : "nullptr"), (prepared ? prepared->docid : 0u));
        }
        // fallback to normal add
        add_document(docid);
    }
}

template <HnswIndexType type>
void
HnswIndex<type>::mutual_reconnect(const LinkArrayRef &cluster, uint32_t level)
{
    std::vector<PairDist> pairs;
    for (uint32_t i = 0; i + 1 < cluster.size(); ++i) {
        uint32_t n_id_1 = cluster[i];
        TypedCells n_cells_1 = get_vector(n_id_1);
        if (n_cells_1.non_existing_attribute_value()) [[unlikely]] continue;
        LinkArrayRef n_list_1 = _graph.get_link_array(n_id_1, level);
        std::unique_ptr<BoundDistanceFunction> df = _distance_ff->for_insertion_vector(n_cells_1);
        for (uint32_t j = i + 1; j < cluster.size(); ++j) {
            uint32_t n_id_2 = cluster[j];
            if ( ! has_link_to(n_list_1, n_id_2)) {
                auto n_cells_2 = get_vector(n_id_2);
                if (!n_cells_2.non_existing_attribute_value()) {
                    pairs.emplace_back(n_id_1, n_id_2, df->calc(n_cells_2));
                }
            }
        }
    }
    std::sort(pairs.begin(), pairs.end());
    for (const PairDist & pair : pairs) {
        LinkArrayRef old_links_1 = _graph.get_link_array(pair.id_first, level);
        if (old_links_1.size() >= _cfg.max_links_on_inserts()) continue;

        LinkArrayRef old_links_2 = _graph.get_link_array(pair.id_second, level);
        if (old_links_2.size() >= _cfg.max_links_on_inserts()) continue;

        add_link_to(pair.id_first, level, old_links_1, pair.id_second);
        add_link_to(pair.id_second, level, old_links_2, pair.id_first);
    }
}

template <HnswIndexType type>
void
HnswIndex<type>::remove_node(uint32_t nodeid)
{
    bool need_new_entrypoint = (nodeid == get_entry_nodeid());
    LevelArrayRef node_levels = _graph.get_level_array(nodeid);
    for (int level = node_levels.size(); level-- > 0; ) {
        LinkArrayRef my_links = _graph.get_link_array(nodeid, level);
        for (uint32_t neighbor_id : my_links) {
            if (need_new_entrypoint) {
                auto entry_levels_ref = _graph.get_levels_ref(neighbor_id);
                _graph.set_entry_node({neighbor_id, entry_levels_ref, level});
                need_new_entrypoint = false;
            }
            remove_link_to(neighbor_id, nodeid, level);
        }
        mutual_reconnect(my_links, level);
    }
    if (need_new_entrypoint) {
        typename GraphType::EntryNode entry;
        _graph.set_entry_node(entry);
    }
    _graph.remove_node(nodeid);
}

template <HnswIndexType type>
void
HnswIndex<type>::remove_document(uint32_t docid)
{
    auto nodeids = _id_mapping.get_ids(docid);
    for (auto nodeid : nodeids) {
        remove_node(nodeid);
    }
    _id_mapping.free_ids(docid);
}

template <HnswIndexType type>
void
HnswIndex<type>::assign_generation(generation_t current_gen)
{
    // Note: RcuVector transfers hold lists as part of reallocation based on current generation.
    //       We need to set the next generation here, as it is incremented on a higher level right after this call.
    _graph.nodes.setGeneration(current_gen + 1);
    _graph.levels_store.assign_generation(current_gen);
    _graph.links_store.assign_generation(current_gen);
    _id_mapping.assign_generation(current_gen);
}

template <HnswIndexType type>
void
HnswIndex<type>::reclaim_memory(generation_t oldest_used_gen)
{
    _graph.nodes.reclaim_memory(oldest_used_gen);
    _graph.levels_store.reclaim_memory(oldest_used_gen);
    _graph.links_store.reclaim_memory(oldest_used_gen);
    _id_mapping.reclaim_memory(oldest_used_gen);
}

template <HnswIndexType type>
void
HnswIndex<type>::compact_level_arrays(const CompactionStrategy& compaction_strategy)
{
    auto compacting_buffers = _graph.levels_store.start_compact_worst_buffers(compaction_strategy);
    uint32_t nodeid_limit = _graph.nodes.size();
    auto filter = compacting_buffers->make_entry_ref_filter();
    std::span<NodeType> nodes(&_graph.nodes[0], nodeid_limit);
    for (auto& node : nodes) {
        auto levels_ref = node.levels_ref().load_relaxed();
        if (levels_ref.valid() && filter.has(levels_ref)) {
            EntryRef new_levels_ref = _graph.levels_store.move_on_compact(levels_ref);
            node.levels_ref().store_release(new_levels_ref);
        }
    }
    compacting_buffers->finish();
}

template <HnswIndexType type>
void
HnswIndex<type>::compact_link_arrays(const CompactionStrategy& compaction_strategy)
{
    auto context = _graph.links_store.compact_worst(compaction_strategy);
    uint32_t nodeid_limit = _graph.nodes.size();
    for (uint32_t nodeid = 1; nodeid < nodeid_limit; ++nodeid) {
        EntryRef levels_ref = _graph.get_levels_ref(nodeid);
        if (levels_ref.valid()) {
            std::span<AtomicEntryRef> refs(_graph.levels_store.get_writable(levels_ref));
            context->compact(refs);
        }
    }
}

template <HnswIndexType type>
bool
HnswIndex<type>::consider_compact(const CompactionStrategy& compaction_strategy)
{
    bool result = false;
    if (_graph.levels_store.consider_compact()) {
        compact_level_arrays(compaction_strategy);
        result = true;
    }
    if (_graph.links_store.consider_compact()) {
        compact_link_arrays(compaction_strategy);
        result = true;
    }
    if (_id_mapping.consider_compact()) {
        _id_mapping.compact_worst(compaction_strategy);
        result = true;
    }
    return result;
}

template <HnswIndexType type>
vespalib::MemoryUsage
HnswIndex<type>::update_stat(const CompactionStrategy& compaction_strategy)
{
    vespalib::MemoryUsage result;
    result.merge(_graph.nodes.getMemoryUsage());
    result.merge(_graph.levels_store.update_stat(compaction_strategy));
    result.merge(_graph.links_store.update_stat(compaction_strategy));
    result.merge(_id_mapping.update_stat(compaction_strategy));
    return result;
}

template <HnswIndexType type>
vespalib::MemoryUsage
HnswIndex<type>::memory_usage() const
{
    vespalib::MemoryUsage result;
    result.merge(_graph.nodes.getMemoryUsage());
    result.merge(_graph.levels_store.getMemoryUsage());
    result.merge(_graph.links_store.getMemoryUsage());
    result.merge(_id_mapping.memory_usage());
    return result;
}

template <HnswIndexType type>
void
HnswIndex<type>::populate_address_space_usage(search::AddressSpaceUsage& usage) const
{
    usage.set(AddressSpaceComponents::hnsw_levels_store, _graph.levels_store.addressSpaceUsage());
    usage.set(AddressSpaceComponents::hnsw_links_store, _graph.links_store.addressSpaceUsage());
    if constexpr (type == HnswIndexType::MULTI) {
        usage.set(AddressSpaceComponents::hnsw_nodeid_mapping, _id_mapping.address_space_usage());
    }
}

template <HnswIndexType type>
std::unique_ptr<vespalib::StateExplorer>
HnswIndex<type>::make_state_explorer() const
{
    return std::make_unique<HnswIndexExplorer<type>>(*this);
}

template <HnswIndexType type>
void
HnswIndex<type>::shrink_lid_space(uint32_t doc_id_limit)
{
    assert(doc_id_limit >= 1u);
    if constexpr (std::is_same_v<IdMapping, HnswIdentityMapping>) {
        assert(doc_id_limit >= _graph.nodes_size.load(std::memory_order_relaxed));
        uint32_t old_doc_id_limit = _graph.nodes.size();
        if (doc_id_limit >= old_doc_id_limit) {
            return;
        }
        _graph.nodes.shrink(doc_id_limit);
    }
}

template <HnswIndexType type>
std::unique_ptr<NearestNeighborIndexSaver>
HnswIndex<type>::make_saver(GenericHeader& header) const
{
    save_mips_max_distance(header, distance_function_factory());
    return std::make_unique<HnswIndexSaver<type>>(_graph);
}

template <HnswIndexType type>
std::unique_ptr<NearestNeighborIndexLoader>
HnswIndex<type>::make_loader(FastOS_FileInterface& file, const vespalib::GenericHeader& header)
{
    assert(get_entry_nodeid() == 0); // cannot load after index has data
    load_mips_max_distance(header, distance_function_factory());
    using ReaderType = FileReader<uint32_t>;
    using LoaderType = HnswIndexLoader<ReaderType, type>;
    return std::make_unique<LoaderType>(_graph, _id_mapping, std::make_unique<ReaderType>(&file));
}

struct NeighborsByDocId {
    bool operator() (const NearestNeighborIndex::Neighbor &lhs,
                     const NearestNeighborIndex::Neighbor &rhs)
    {
        return (lhs.docid < rhs.docid);
    }
};

template <HnswIndexType type>
std::vector<NearestNeighborIndex::Neighbor>
HnswIndex<type>::top_k_by_docid(uint32_t k, const BoundDistanceFunction &df, const GlobalFilter *filter, bool low_hit_ratio, double exploration,
                                uint32_t explore_k, double exploration_slack, const vespalib::Doom& doom, double distance_threshold) const
{
<<<<<<< HEAD
    std::ofstream trace_file(std::format("/home/bragevik/trace_{}.log", trace_id++), std::ios::trunc);
    SearchBestNeighbors candidates = top_k_candidates(df, std::max(k, explore_k), filter, low_hit_ratio, exploration, doom, &trace_file);
=======
    SearchBestNeighbors candidates = top_k_candidates(df, std::max(k, explore_k), exploration_slack, filter, low_hit_ratio, exploration, doom);
>>>>>>> e598ec1b
    auto result = candidates.get_neighbors(k, distance_threshold);
    std::sort(result.begin(), result.end(), NeighborsByDocId());
    trace_file.close();
    return result;
}

template <HnswIndexType type>
std::vector<NearestNeighborIndex::Neighbor>
HnswIndex<type>::find_top_k(uint32_t k, const BoundDistanceFunction &df, uint32_t explore_k, double exploration_slack,
                            const vespalib::Doom& doom, double distance_threshold) const
{
    return top_k_by_docid(k, df, nullptr, false, 0.0, explore_k, exploration_slack, doom, distance_threshold);
}

template <HnswIndexType type>
std::vector<NearestNeighborIndex::Neighbor>
HnswIndex<type>::find_top_k_with_filter(uint32_t k, const BoundDistanceFunction &df, const GlobalFilter &filter, bool low_hit_ratio, double exploration,
                                        uint32_t explore_k, double exploration_slack, const vespalib::Doom& doom, double distance_threshold) const
{
    return top_k_by_docid(k, df, &filter, low_hit_ratio, exploration, explore_k, exploration_slack, doom, distance_threshold);
}

template <HnswIndexType type>
typename HnswIndex<type>::SearchBestNeighbors
<<<<<<< HEAD
HnswIndex<type>::top_k_candidates(const BoundDistanceFunction &df, uint32_t k, const GlobalFilter *filter, bool low_hit_ratio, double exploration, const vespalib::Doom& doom, std::ofstream *trace_file) const
=======
HnswIndex<type>::top_k_candidates(const BoundDistanceFunction &df, uint32_t k, double exploration_slack, const GlobalFilter *filter, bool low_hit_ratio, double exploration, const vespalib::Doom& doom) const
>>>>>>> e598ec1b
{
    SearchBestNeighbors best_neighbors;
    auto entry = _graph.get_entry_node();
    if (entry.nodeid == 0) {
        // graph has no entry point
        return best_neighbors;
    }
    int search_level = entry.level;
    double entry_dist = calc_distance(df, entry.nodeid);
    uint32_t entry_docid = get_docid(entry.nodeid);
    // TODO: check if entry docid/levels_ref is still valid here
    HnswCandidate entry_point(entry.nodeid, entry_docid, entry.levels_ref, entry_dist);
    while (search_level > 0) {
        if (trace_file) *trace_file << std::format("Layer: {}, Entry: {}\n", search_level, entry_point.nodeid);
        entry_point = find_nearest_in_layer(df, entry_point, search_level, trace_file);
        --search_level;
    }
    if (trace_file) *trace_file << std::format("Layer: {}, Entry: {}\n", search_level, entry_point.nodeid);
    best_neighbors.push(entry_point);
    if (filter && filter->is_active() && low_hit_ratio) {
<<<<<<< HEAD
        if (trace_file) *trace_file << "Using acorn-1\n";
        search_layer_filter_first(df, k, best_neighbors, exploration, 0, &doom, filter, trace_file);
    } else {
        if (trace_file) *trace_file << "Using hnsw-default\n";
        search_layer(df, k, best_neighbors, 0, &doom, filter, trace_file);
    }
    if (trace_file) {
        *trace_file << std::format("Found closest {} nodes:", k);
        for (const auto &node : best_neighbors.peek()) {
            *trace_file << std::format(" {},", node.nodeid);
        }
        *trace_file << "\n";
        *trace_file << std::format("Closest node: {}\n", best_neighbors.top().nodeid);
=======
        search_layer_filter_first(df, k, exploration_slack, best_neighbors, exploration, 0, &doom, filter);
    } else {
        search_layer(df, k, exploration_slack, best_neighbors, 0, &doom, filter);
>>>>>>> e598ec1b
    }


    return best_neighbors;
}

template <HnswIndexType type>
HnswTestNode
HnswIndex<type>::get_node(uint32_t nodeid) const
{
    auto levels_ref = _graph.acquire_levels_ref(nodeid);
    if (!levels_ref.valid()) {
        return {};
    }
    auto levels = _graph.levels_store.get(levels_ref);
    HnswTestNode::LevelArray result;
    for (const auto& links_ref : levels) {
        auto links = _graph.links_store.get(links_ref.load_acquire());
        HnswTestNode::LinkArray result_links(links.begin(), links.end());
        std::sort(result_links.begin(), result_links.end());
        result.push_back(result_links);
    }
    return {std::move(result)};
}

template <HnswIndexType type>
void
HnswIndex<type>::set_node(uint32_t nodeid, const HnswTestNode &node)
{
    size_t num_levels = node.size();
    assert(num_levels > 0);
    auto levels_ref = _graph.make_node(nodeid, nodeid, 0, num_levels);
    for (size_t level = 0; level < num_levels; ++level) {
        connect_new_node(nodeid, node.level(level), level);
    }
    int max_level = num_levels - 1;
    if (get_entry_level() < max_level) {
        _graph.set_entry_node({nodeid, levels_ref, max_level});
    }
}

template <HnswIndexType type>
bool
HnswIndex<type>::check_link_symmetry() const
{
    bool all_sym = true;
    size_t nodeid_limit = _graph.size();
    for (size_t nodeid = 0; nodeid < nodeid_limit; ++nodeid) {
        auto levels_ref = _graph.acquire_levels_ref(nodeid);
        if (levels_ref.valid()) {
            auto levels = _graph.levels_store.get(levels_ref);
            uint32_t level = 0;
            for (const auto& links_ref : levels) {
                auto links = _graph.links_store.get(links_ref.load_acquire());
                for (auto neighbor_nodeid : links) {
                    auto neighbor_links = _graph.acquire_link_array(neighbor_nodeid, level);
                    if (! has_link_to(neighbor_links, nodeid)) {
                        all_sym = false;
                        LOG(warning, "check_link_symmetry: nodeid %zu links to %u on level %u, but no backlink",
                            nodeid, neighbor_nodeid, level);
                    }
                }
                ++level;
            }
        }
    }
    return all_sym;
}

template <HnswIndexType type>
std::pair<uint32_t, bool>
HnswIndex<type>::count_reachable_nodes() const
{
    auto entry = _graph.get_entry_node();
    int search_level = entry.level;
    if (search_level < 0) {
        return {0, true};
    }
    std::vector<bool> visited(_graph.size());
    LinkArray found_links;
    if (entry.nodeid < visited.size()) {
        found_links.push_back(entry.nodeid);
        visited[entry.nodeid] = true;
    }
    vespalib::steady_time doom = vespalib::steady_clock::now() + MAX_COUNT_DURATION;
    while (search_level > 0) {
        for (uint32_t idx = 0; idx < found_links.size(); ++idx) {
            if (vespalib::steady_clock::now() > doom) {
                return {found_links.size(), false};
            }
            uint32_t nodeid = found_links[idx];
            if (nodeid < visited.size()) {
                auto neighbors = _graph.acquire_link_array(nodeid, search_level);
                for (uint32_t neighbor : neighbors) {
                    if (neighbor >= visited.size() || visited[neighbor]) {
                        continue;
                    }
                    visited[neighbor] = true;
                    found_links.push_back(neighbor);
                }
            }
        }
        --search_level;
    }
    uint32_t found_cnt = found_links.size();
    search::AllocatedBitVector visitNext(visited.size());
    for (uint32_t nodeid : found_links) {
        visitNext.setBit(nodeid);
    }
    bool runAnotherVisit = true;
    while (runAnotherVisit) {
        if (vespalib::steady_clock::now() > doom) {
            return {found_cnt, false};
        }
        runAnotherVisit = false;
        visitNext.foreach_truebit(
                [&] (uint32_t nodeid) {
                    // note: search_level == 0
                    auto neighbors = _graph.acquire_link_array(nodeid, 0);
                    for (uint32_t neighbor : neighbors) {
                        if (neighbor >= visited.size() || visited[neighbor]) {
                            continue;
                        }
                        ++found_cnt;
                        visited[neighbor] = true;
                        visitNext.setBit(neighbor);
                        runAnotherVisit = true;
                    }
                    visitNext.clearBit(nodeid);
                }
            );
    }
    return {found_cnt, true};
}

template <HnswIndexType type>
uint32_t
HnswIndex<type>::get_subspaces(uint32_t docid) const noexcept
{
    if constexpr (type == HnswIndexType::SINGLE) {
        return (docid < _graph.nodes.get_size() && _graph.nodes.get_elem_ref(docid).levels_ref().load_relaxed().valid()) ? 1 : 0;
    } else {
        return _id_mapping.get_ids(docid).size();
    }
}

template <HnswIndexType type>
uint32_t
HnswIndex<type>::check_consistency(uint32_t docid_limit) const noexcept
{
    uint32_t inconsistencies = 0;
    for (uint32_t docid = 1; docid < docid_limit; ++docid) {
        auto index_subspaces = get_subspaces(docid);
        auto store_subspaces = get_vectors(docid).subspaces();
        if (index_subspaces != store_subspaces) {
            ++inconsistencies;
        }
    }
    return inconsistencies;
}

template class HnswIndex<HnswIndexType::SINGLE>;
template class HnswIndex<HnswIndexType::MULTI>;

} // namespace<|MERGE_RESOLUTION|>--- conflicted
+++ resolved
@@ -422,18 +422,12 @@
             uint32_t neighbor_docid = acquire_docid(neighbor_node, neighbor_nodeid);
             uint32_t neighbor_subspace = neighbor_node.acquire_subspace();
             double dist_to_input = calc_distance(df, neighbor_docid, neighbor_subspace);
-<<<<<<< HEAD
-            if (dist_to_input < limit_dist) {
+            if (dist_to_input < (1.0 + exploration_slack) * limit_dist) {
                 if (trace_file) *trace_file << std::format("Adding {} to candidates", neighbor_nodeid);
                 candidates.emplace(neighbor_nodeid, neighbor_ref, dist_to_input);
-                if (filter_wrapper.check(neighbor_docid)) {
+
+                if (dist_to_input < limit_dist && filter_wrapper.check(neighbor_docid)) {
                     if (trace_file) *trace_file << " and best neighbors";
-=======
-            if (dist_to_input < (1.0 + exploration_slack) * limit_dist) {
-                candidates.emplace(neighbor_nodeid, neighbor_ref, dist_to_input);
-
-                if (dist_to_input < limit_dist && filter_wrapper.check(neighbor_docid)) {
->>>>>>> e598ec1b
                     best_neighbors.emplace(neighbor_nodeid, neighbor_docid, neighbor_ref, dist_to_input);
                     while (best_neighbors.size() > neighbors_to_find) {
                         if (trace_file) *trace_file << std::format(", removing {} from best neighbors", best_neighbors.top().nodeid);
@@ -515,23 +509,15 @@
             if (dist_to_input < (1.0 + exploration_slack) * limit_dist) {
                 candidates.emplace(neighbor_nodeid, neighbor_ref, dist_to_input);
 
-<<<<<<< HEAD
-                // exploreNeighborhood only returns nodes that pass the filter, no need to check that here
-                best_neighbors.emplace(neighbor_nodeid, neighbor_docid, neighbor_ref, dist_to_input);
-                if (trace_file) *trace_file << std::format("Adding {} to candidates and best neighbors", neighbor_nodeid);
-                while (best_neighbors.size() > neighbors_to_find) {
-                    if (trace_file) *trace_file << std::format(", removing {} from best neighbors", best_neighbors.top().nodeid);
-                    best_neighbors.pop();
-                    limit_dist = best_neighbors.top().distance;
-=======
                 if (dist_to_input < limit_dist && filter_wrapper.check(neighbor_docid)) {
                     // exploreNeighborhood only returns nodes that pass the filter, no need to check that here
                     best_neighbors.emplace(neighbor_nodeid, neighbor_docid, neighbor_ref, dist_to_input);
+                    if (trace_file) *trace_file << std::format("Adding {} to candidates and best neighbors", neighbor_nodeid);
                     while (best_neighbors.size() > neighbors_to_find) {
+                        if (trace_file) *trace_file << std::format(", removing {} from best neighbors", best_neighbors.top().nodeid);
                         best_neighbors.pop();
                         limit_dist = best_neighbors.top().distance;
                     }
->>>>>>> e598ec1b
                 }
                 if (trace_file) *trace_file << "\n";
             }
@@ -651,52 +637,30 @@
 template <HnswIndexType type>
 template <class BestNeighbors>
 void
-<<<<<<< HEAD
-HnswIndex<type>::search_layer(const BoundDistanceFunction &df, uint32_t neighbors_to_find, BestNeighbors& best_neighbors,
+HnswIndex<type>::search_layer(const BoundDistanceFunction &df, uint32_t neighbors_to_find, double exploration_slack, BestNeighbors& best_neighbors,
                               uint32_t level, const vespalib::Doom* const doom, const GlobalFilter *filter, std::ofstream *trace_file) const
-=======
-HnswIndex<type>::search_layer(const BoundDistanceFunction &df, uint32_t neighbors_to_find, double exploration_slack, BestNeighbors& best_neighbors,
-                              uint32_t level, const vespalib::Doom* const doom, const GlobalFilter *filter) const
->>>>>>> e598ec1b
 {
     uint32_t nodeid_limit = _graph.nodes_size.load(std::memory_order_acquire);
     uint32_t estimated_visited_nodes = estimate_visited_nodes(level, nodeid_limit, neighbors_to_find, filter);
     if (estimated_visited_nodes >= nodeid_limit / 128) {
-<<<<<<< HEAD
-        search_layer_helper<BitVectorVisitedTracker>(df, neighbors_to_find, best_neighbors, level, filter, nodeid_limit, doom, estimated_visited_nodes, trace_file);
+        search_layer_helper<BitVectorVisitedTracker>(df, neighbors_to_find, exploration_slack, best_neighbors, level, filter, nodeid_limit, doom, estimated_visited_nodes, trace_file);
     } else {
-        search_layer_helper<HashSetVisitedTracker>(df, neighbors_to_find, best_neighbors, level, filter, nodeid_limit, doom, estimated_visited_nodes, trace_file);
-=======
-        search_layer_helper<BitVectorVisitedTracker>(df, neighbors_to_find, exploration_slack, best_neighbors, level, filter, nodeid_limit, doom, estimated_visited_nodes);
-    } else {
-        search_layer_helper<HashSetVisitedTracker>(df, neighbors_to_find, exploration_slack, best_neighbors, level, filter, nodeid_limit, doom, estimated_visited_nodes);
->>>>>>> e598ec1b
+        search_layer_helper<HashSetVisitedTracker>(df, neighbors_to_find, exploration_slack, best_neighbors, level, filter, nodeid_limit, doom, estimated_visited_nodes, trace_file);
     }
 }
 
 template <HnswIndexType type>
 template <class BestNeighbors>
 void
-<<<<<<< HEAD
-HnswIndex<type>::search_layer_filter_first(const BoundDistanceFunction &df, uint32_t neighbors_to_find, BestNeighbors& best_neighbors, double exploration,
+HnswIndex<type>::search_layer_filter_first(const BoundDistanceFunction &df, uint32_t neighbors_to_find, double exploration_slack, BestNeighbors& best_neighbors, double exploration,
                                            uint32_t level, const vespalib::Doom* const doom, const GlobalFilter *filter, std::ofstream *trace_file) const
-=======
-HnswIndex<type>::search_layer_filter_first(const BoundDistanceFunction &df, uint32_t neighbors_to_find, double exploration_slack, BestNeighbors& best_neighbors, double exploration,
-                                           uint32_t level, const vespalib::Doom* const doom, const GlobalFilter *filter) const
->>>>>>> e598ec1b
 {
     uint32_t nodeid_limit = _graph.nodes_size.load(std::memory_order_acquire);
     uint32_t estimated_visited_nodes = estimate_visited_nodes(level, nodeid_limit, neighbors_to_find, filter);
     if (estimated_visited_nodes >= nodeid_limit / 128) {
-<<<<<<< HEAD
-        search_layer_filter_first_helper<BitVectorVisitedTracker>(df, neighbors_to_find, best_neighbors, exploration, level, filter, nodeid_limit, doom, estimated_visited_nodes, trace_file);
+        search_layer_filter_first_helper<BitVectorVisitedTracker>(df, neighbors_to_find, exploration_slack, best_neighbors, exploration, level, filter, nodeid_limit, doom, estimated_visited_nodes, trace_file);
     } else {
-        search_layer_filter_first_helper<HashSetVisitedTracker>(df, neighbors_to_find, best_neighbors, exploration, level, filter, nodeid_limit, doom, estimated_visited_nodes, trace_file);
-=======
-        search_layer_filter_first_helper<BitVectorVisitedTracker>(df, neighbors_to_find, exploration_slack, best_neighbors, exploration, level, filter, nodeid_limit, doom, estimated_visited_nodes);
-    } else {
-        search_layer_filter_first_helper<HashSetVisitedTracker>(df, neighbors_to_find, exploration_slack, best_neighbors, exploration, level, filter, nodeid_limit, doom, estimated_visited_nodes);
->>>>>>> e598ec1b
+        search_layer_filter_first_helper<HashSetVisitedTracker>(df, neighbors_to_find, exploration_slack, best_neighbors, exploration, level, filter, nodeid_limit, doom, estimated_visited_nodes, trace_file);
     }
 }
 
@@ -1111,12 +1075,8 @@
 HnswIndex<type>::top_k_by_docid(uint32_t k, const BoundDistanceFunction &df, const GlobalFilter *filter, bool low_hit_ratio, double exploration,
                                 uint32_t explore_k, double exploration_slack, const vespalib::Doom& doom, double distance_threshold) const
 {
-<<<<<<< HEAD
     std::ofstream trace_file(std::format("/home/bragevik/trace_{}.log", trace_id++), std::ios::trunc);
-    SearchBestNeighbors candidates = top_k_candidates(df, std::max(k, explore_k), filter, low_hit_ratio, exploration, doom, &trace_file);
-=======
-    SearchBestNeighbors candidates = top_k_candidates(df, std::max(k, explore_k), exploration_slack, filter, low_hit_ratio, exploration, doom);
->>>>>>> e598ec1b
+    SearchBestNeighbors candidates = top_k_candidates(df, std::max(k, explore_k), exploration_slack, filter, low_hit_ratio, exploration, doom, &trace_file);
     auto result = candidates.get_neighbors(k, distance_threshold);
     std::sort(result.begin(), result.end(), NeighborsByDocId());
     trace_file.close();
@@ -1141,11 +1101,7 @@
 
 template <HnswIndexType type>
 typename HnswIndex<type>::SearchBestNeighbors
-<<<<<<< HEAD
-HnswIndex<type>::top_k_candidates(const BoundDistanceFunction &df, uint32_t k, const GlobalFilter *filter, bool low_hit_ratio, double exploration, const vespalib::Doom& doom, std::ofstream *trace_file) const
-=======
-HnswIndex<type>::top_k_candidates(const BoundDistanceFunction &df, uint32_t k, double exploration_slack, const GlobalFilter *filter, bool low_hit_ratio, double exploration, const vespalib::Doom& doom) const
->>>>>>> e598ec1b
+HnswIndex<type>::top_k_candidates(const BoundDistanceFunction &df, uint32_t k, double exploration_slack, const GlobalFilter *filter, bool low_hit_ratio, double exploration, const vespalib::Doom& doom, std::ofstream *trace_file) const
 {
     SearchBestNeighbors best_neighbors;
     auto entry = _graph.get_entry_node();
@@ -1166,12 +1122,11 @@
     if (trace_file) *trace_file << std::format("Layer: {}, Entry: {}\n", search_level, entry_point.nodeid);
     best_neighbors.push(entry_point);
     if (filter && filter->is_active() && low_hit_ratio) {
-<<<<<<< HEAD
         if (trace_file) *trace_file << "Using acorn-1\n";
-        search_layer_filter_first(df, k, best_neighbors, exploration, 0, &doom, filter, trace_file);
+        search_layer_filter_first(df, k, exploration_slack, best_neighbors, exploration, 0, &doom, filter, trace_file);
     } else {
         if (trace_file) *trace_file << "Using hnsw-default\n";
-        search_layer(df, k, best_neighbors, 0, &doom, filter, trace_file);
+        search_layer(df, k, exploration_slack, best_neighbors, 0, &doom, filter, trace_file);
     }
     if (trace_file) {
         *trace_file << std::format("Found closest {} nodes:", k);
@@ -1180,11 +1135,6 @@
         }
         *trace_file << "\n";
         *trace_file << std::format("Closest node: {}\n", best_neighbors.top().nodeid);
-=======
-        search_layer_filter_first(df, k, exploration_slack, best_neighbors, exploration, 0, &doom, filter);
-    } else {
-        search_layer(df, k, exploration_slack, best_neighbors, 0, &doom, filter);
->>>>>>> e598ec1b
     }
 
 
