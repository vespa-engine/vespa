--- conflicted
+++ resolved
@@ -34,11 +34,7 @@
                         "The matching settings in fieldset 'default' are inconsistent (explicitly or because of field type). " +
                         "This may lead to recall and ranking issues. The fieldset will use matching TEXT. " +
                         "[ Field 'ci' has matching TEXT,  Field 'ps' has matching WORD] " +
-<<<<<<< HEAD
-                        "See https://docs.vespa.ai/en/reference/schemas/schemase.html#fieldset",
-=======
                         "See https://docs.vespa.ai/en/reference/schemas/schemas.html#fieldset",
->>>>>>> 678573ea
                 "For schema 'child', field 'ps': " +
                         "The normalization settings for the fields in fieldset 'default' are inconsistent (explicitly or because of field type). " +
                         "This may lead to recall and ranking issues. See https://docs.vespa.ai/en/reference/schemas/schemas.html#fieldset"},
