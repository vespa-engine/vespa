<<<<<<< HEAD
---
# Copyright 2016 Yahoo Inc. Licensed under the terms of the Apache 2.0 license. See LICENSE in the project root.
title: "Information Flow in Vespa"
---

<p class="ingress">
=======
<!DOCTYPE html>
<!-- Copyright 2016 Yahoo Inc. Licensed under the terms of the Apache 2.0 license. See LICENSE in the project root. -->

<html lang="en">

<head>
<title>Information Flow in Vespa</title>
<link rel="stylesheet" href="http://vespa.corp.yahoo.com/css/vespadoc-standalone.css" />
</head>

<body>
<p>
>>>>>>> d6c36bcb
This document is intended to detail how information moves through a
Vespa system. It is complete to the extent that most readers will, at
the end of it, be able to conceptually understand how the system works
in entirety.
</p>


<h1 id="deploy">...when deploying an application</h1>
<p>
By "deploying an application" we mean to run the command
<code>deploy prepare</code> that resides on the configserver node
of the system. Its task is to make all configuration files
available to all hosts in the system. It does this by parsing the
hand-written configuration and deriving separate configuration files
for each node, which is then accessible through the
<code>config-server</code> service on the configserver node.
</p>

<p class="alert alert-success">
The binary must be run on the admin node, given by
the <a href="services-admin.html">Admin
model</a> in <code>services.xml</code>.
</p>

<p>
Information follows the "config-server" part of figure 1 as follows:
</p>

<ol>
    <li>Read system configuration
        <ol type="a">
            <li>
                Read file <code>hosts.xml</code> (see <a
                href="../cloudconfig/application-packages.html">Vespa setup</a>) to setup
                <em>one or more</em> aliases for each host that is used in <code>services.xml</code>.
            </li>
            <li>
                Read file <code>services.xml</code> (see
                <a href="../cloudconfig/application-packages.html">Vespa setup</a>), and
                run each child node of <code>&lt;services&gt;</code> through a separate XML parser
                (i.e. <code>&lt;admin&gt;</code>, <code>&lt;storage&gt;</code> and <code>&lt;search&gt;</code>
                are parsed by separate parsers).  This makes the configuration framework easily extendable.
                The XML syntax and structure is also validated against a set of schema files.
            </li>
            <li>
                Read all search definitions that are referenced in <code>services.xml</code> from
                directory <code>searchdefinitions/</code>. These definitions are parsed to build machine-understandable
                indexing language scripts (see <a href="search-definitions.html">search
                definition reference</a>) that the indexing document processor uses to perform indexing of documents.
            </li>
            <li>
                Read any additional configuration files from directory <code>configs/</code> (see <a href="config-files.html">configuration file reference</a>).
            </li>
      </ol>
    </li>
    <li>Produce all configurations needed for every service in the entire application.
        <ol type="a">
            <li>
                All generated files are stored in directory
                <code>$VESPA_HOME/var/db/vespa/config_server/serverdb/configs/</code> for distribution through the
                configserver interface.
            </li>
           <li>
                The same data is stored in <a href="../cloudconfig/configuration-server.html">ZooKeeper</a>.
            </li>
        </ol>
    </li>
</ol>
<p>
    At this point all configuration files and their derivates are available on disk and in the ZooKeeper data storage
    system of the configserver. The configserver takes no notice of these files until <code>deploy activate</code> is run.
</p>
<p>
    Unless an error has occurred or some nodes have been manually shut down,
    all nodes in a Vespa system has at least these running services:
</p>
<ul>
    <li>
        <code>config-proxy</code> - proxies config requests between Vespa applications and the configserver
        node. All configuration are cached locally so that this service can maintain its current
        configuration even if the configserver shuts down.
    </li>
    <li>
        <code>config-sentinel</code> - registers itself at the local <code>configproxy</code> and subscribes to node
        configuration. By "node configuration" we mean the configuration of what services should be run locally,
        and with what parameters.
    </li>
    <li>
        <code>logd</code> - monitors the file <code>$VESPA_HOME/logs/vespa/vespa.log</code>, which is used by all
        other services, and relays everything to the log-server node of the system.
    </li>
</ul>

<p>
   The command <code>deploy activate</code> (run on admin node) forces
    the <code>config-server</code> on every configserver node to
    reload all configuration files from the most recently deployed set
    of data in ZooKeeper. All configurations are then propagated to
    those processes that subscribe to them.
</p>
<p>
    As these processes are started on a node in the system, information follows the "Host 0"
    part of figure 1 as follows:
</p>
<ol>
    <li>
        Service <code>config proxy</code> is started. The local yinst variables
        <code>services.addr_configserver</code> and <code>services.port_configserver_rpc</code> are used to
        connect to the <code>config-server</code> service(s) running on the configserver node(s).
    </li>
    <li>
        Service <code>config-sentinel</code> is started, and subscribes to node configuration from
        <code>config-proxy</code>.
    </li>
    <li>
        <code>config-proxy</code> subscribes to node configuration from <code>config-server</code>,
        gets the result back, caches it and returns result to the application.
    </li>
    <li>
        <code>config-sentinel</code> runs the services given in the node configuration.
    </li>
    <li>
        Each local service started by <code>config-sentinel</code> then
        <ol type="a">
            <li>
                Subscribes to wanted configuration(s) from <code>config-proxy</code>.
            </li>
            <li>
                <code>config-proxy</code> subscribes to node configuration from <code>config-server</code>,
                gets the result back, caches it and returns result to the application.
            </li>
            <li>
                The service runs according to its configuration. Like all other services in Vespa, it logs any
                event to the file <code>$VESPA_HOME/logs/vespa/vespa.log</code>.
            </li>
        </ol>
    </li>
</ol>
<p>
    When the <code>config-server</code> receives an updated configuration for an already running system, it will
    propagate each changed configuration to those nodes that subscribe to it. In turn, these nodes reconfigure themselves in
    accordance with the new system setup.
</p>
<table align="center">
    <tr>
        <td align="center">
            <img src="../img/reference/flow/deploy.png" /><br />
            <strong>Figure 1:</strong> Information flow in Vespa when deploying an application.
        </td>
    </tr>
</table>



<h1 id="feed">...when feeding an application</h1>
<p>
    By "feeding an application" we mean sending a set of documents to a Vespa system for indexing. Receiving
    these documents and relaying these to the designated search nodes happens in accordance with figure 2 as
    follows:
</p>
<ol>
    <li>
        The user initiates a feed to a <a href="../routing.html">named route</a> either through a) a <a
        href="../document-api-guide.html">Document API</a> client that communicates with a document
        processing cluster, or b) the binary <code>vespa-feeder</code>
        or c) the <a href="../httpgateway.html">HTTP Gateway</a>.
    </li>
    <li>
        The Document API contains the necessary logic to distribute the document stream to all of the available
        document processor nodes in the selected cluster in a round-robin fashion.
    </li>
    <li>
        Each document processor node is running a java server called
        <code>com.yahoo.docproc.server.Server</code>. This service, like all other services, receives
        its configuration from the local <code>config-proxy</code> by subscription.
    </li>
    <li>
        <code>com.yahoo.docproc.server.Server</code> processes the
        documents it receives according to its
        <a href="services-docproc.html">configuration</a>.
        Each document is distributed to all search nodes in the column that corresponds
        to the document's hash.
    </li>
</ol>
<table align="center">
    <tr>
        <td align="center">
            <img src="../img/reference/flow/feed1.png" /><br />
            <strong>Figure 2:</strong> Information flow in Vespa when feeding an application.
        </td>
    </tr>
</table>
<p>
    As the distributor relays an incoming document stream to a search node, the information carries according to
    figure 3 as follows:
</p>
<ol>
    <li>
        The data stream enters a search cluster by direct connection to the <code>proton</code>-process running on
        its search-nodes, there is no controller within the cluster that has to acknowledge or verify the
        data. <code>proton</code> indexes the data immediately and as
        soon as that the response is sent back to the sender, the
        document is searchable.
    </li>
</ol>
<table align="center">
    <tr>
        <td align="center">
            <img src="../img/reference/flow/feed2.png" /><br />
            <strong>Figure 3:</strong> Information flow in Vespa when feeding an application, detail of search cluster.
        </td>
    </tr>
</table>



<h1 id="query">...when querying from an application</h1>
<p>
    By "querying from an application" we mean an action by a user to search through the indexed documents that
    have previously been fed (see <a href="#feed">previous</a>) to the system. The query exists as a human
    readable string similar to what any user of a search engine could write.
</p>
<p>
    Information moves through the system according to figure 4 as follows:
<ol>
    <li>
        A query arrives from some unknown entity or front-end application to one of several Query Result Server
        nodes (QRS). The node that is used is given by the front-end, and is of no concern to Vespa - if a QRS
        is down, it is up to the front-end to relay the query to one of the other nodes.
    </li>
    <li>
        Any required processing of the query is done by the <code>qrs</code>-binary itself. This includes any
        allowed narrowing of search, such as stemming and geo-tagging.
    </li>
    <li>
        Unless otherwise specified by the query, it is distributed by the QRS to all search clusters in the
        system. Because the selection of top level dispatcher (TLD) is done by a hash of the query, it is viable
        to cache query-results even on TLD's.
    </li>
</ol>
<table align="center">
    <tr>
        <td align="center">
            <img src="../img/reference/flow/query1.png" /><br />
            <strong>Figure 4:</strong> Information flow in Vespa when querying from an application.
        </td>
    </tr>
</table>
<p>
    At this point the query enters one or more search clusters, and information according to figure 5 as
    follows:
</p>
<ol>
    <li>
        Like all services in Vespa, the dispatcher service (binary is <code>fdispatch</code>) is run by the
        <code>config-sentinel</code>. This service subscribes to its
        configuration from the local <code>config-proxy</code>, and its primary task is to relay the query in such a
        manner that it covers the entire document base at the lowest possible load on each node. The TLD knows,
        at all times, what queries are being processed at what nodes - load balancing is therefore simple by
        dispatching to the node with the least the number of running queries in each column.
        <ol type="a">
            <li>
                The query arrives at each searchnode's local dispatcher (binary is the same as for TLD,
                <code>fdispatch</code>). This dispatcher allocates a search thread in binary
                <code>proton</code> to perform a search in the local index for the query.
                <blockquote>
                    The two modes of the <code>fdispatch</code> binary are separable in the log files by their
                    entry; the search node writes <pre class="code">(...) searchnode.dispatch0.dispatch
                    fdispatch (...)</pre> whereas the top level dispatcher writes <pre class="code">(...)
                    topleveldispatch fdispatch (...)</pre>
                </blockquote>
            </li>
            <li>
                <code>proton</code> searches to its memory index or
                local disk index index files at <code>$VESPA_HOME/var/db/vespa/search/</code>
                and returns its results back to the local dispatcher.
            </li>
        </ol>
    </li>
    <li>
        When all search nodes have responded to the TLD, it merges their partial results and relays this back to
        the QRS.
    </li>
    <li>
        The QRS performs any required processing of the results, possibly requerying data if needed, before it
        finally returns these to the querying entity.
    </li>
</ol>

<table align="center">
    <tr>
        <td align="center">
            <img src="../img/reference/flow/query2.png" /><br />
            <strong>Figure 5:</strong> Information flow in Vespa when querying from an application, detail of search cluster.
        </td>
    </tr>
</table>

<|MERGE_RESOLUTION|>--- conflicted
+++ resolved
@@ -1,24 +1,9 @@
-<<<<<<< HEAD
 ---
 # Copyright 2016 Yahoo Inc. Licensed under the terms of the Apache 2.0 license. See LICENSE in the project root.
 title: "Information Flow in Vespa"
 ---
 
 <p class="ingress">
-=======
-<!DOCTYPE html>
-<!-- Copyright 2016 Yahoo Inc. Licensed under the terms of the Apache 2.0 license. See LICENSE in the project root. -->
-
-<html lang="en">
-
-<head>
-<title>Information Flow in Vespa</title>
-<link rel="stylesheet" href="http://vespa.corp.yahoo.com/css/vespadoc-standalone.css" />
-</head>
-
-<body>
-<p>
->>>>>>> d6c36bcb
 This document is intended to detail how information moves through a
 Vespa system. It is complete to the extent that most readers will, at
 the end of it, be able to conceptually understand how the system works
