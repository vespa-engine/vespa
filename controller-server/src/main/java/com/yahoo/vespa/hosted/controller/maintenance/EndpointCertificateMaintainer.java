--- conflicted
+++ resolved
@@ -69,11 +69,7 @@
             deployRefreshedCertificates();
             updateRefreshedCertificates();
             deleteUnusedCertificates();
-<<<<<<< HEAD
             deleteOrReportUnmanagedCertificates();
-=======
-            reportUnmanagedCertificates();
->>>>>>> 299e8fea
         } catch (Exception e) {
             log.log(LogLevel.ERROR, "Exception caught while maintaining endpoint certificates", e);
             return 0.0;
