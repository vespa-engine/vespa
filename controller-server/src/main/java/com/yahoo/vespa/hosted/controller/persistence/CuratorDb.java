// Copyright 2017 Yahoo Holdings. Licensed under the terms of the Apache 2.0 license. See LICENSE in the project root.
package com.yahoo.vespa.hosted.controller.persistence;

import com.google.inject.Inject;
import com.yahoo.cloud.config.ClusterInfoConfig;
import com.yahoo.cloud.config.ZookeeperServerConfig;
import com.yahoo.config.provision.ApplicationId;
import com.yahoo.net.HostName;
import com.yahoo.path.Path;
import com.yahoo.transaction.NestedTransaction;
import com.yahoo.vespa.config.SlimeUtils;
import com.yahoo.vespa.curator.Curator;
import com.yahoo.vespa.curator.Lock;
import com.yahoo.vespa.hosted.controller.api.identifiers.TenantId;
import com.yahoo.vespa.hosted.controller.application.DeploymentJobs;
import com.yahoo.vespa.hosted.controller.versions.VersionStatus;
import com.yahoo.vespa.zookeeper.ZooKeeperServer;

import java.io.IOException;
import java.io.UncheckedIOException;
import java.nio.ByteBuffer;
import java.time.Duration;
import java.util.ArrayDeque;
import java.util.Collections;
import java.util.Deque;
import java.util.HashSet;
import java.util.List;
import java.util.Optional;
import java.util.Set;
import java.util.concurrent.ConcurrentHashMap;
import java.util.logging.Level;
import java.util.logging.Logger;
import java.util.stream.Collectors;

/**
 * Curator backed database for storing working state shared between controller servers.
 * This maps controller specific operations to general curator operations.
 *
 * @author bratseth
 */
public class CuratorDb {

    /** Use a nonstandard zk port to avoid interfering with connection to the config server zk cluster */
    private static final int zooKeeperPort = 2281;

    private static final Logger log = Logger.getLogger(CuratorDb.class.getName());

    private static final Path root = Path.fromString("/controller/v1");

    private static final Duration defaultLockTimeout = Duration.ofMinutes(5);

    private final StringSetSerializer stringSetSerializer = new StringSetSerializer();
    private final JobQueueSerializer jobQueueSerializer = new JobQueueSerializer();

    @SuppressWarnings("unused") // This server is used (only) from the curator instance of this over the network */
    private final ZooKeeperServer zooKeeperServer;

    private final Curator curator;

    /**
     * All keys, to allow reentrancy.
     * This will grow forever, but this should be too slow to be a problem.
     */
    private final ConcurrentHashMap<Path, Lock> locks = new ConcurrentHashMap<>();

    /** Create a curator db which also set up a ZooKeeper server (such that this instance is both client and server) */
    @Inject
    public CuratorDb(ClusterInfoConfig clusterInfo) {
        this.zooKeeperServer = new ZooKeeperServer(toZookeeperServerConfig(clusterInfo));
        this.curator = new Curator(toConnectionSpec(clusterInfo));
    }

    /** Create a curator db which does not set up a server, using the given Curator instance */
    protected CuratorDb(Curator curator) {
        this.zooKeeperServer = null;
        this.curator = curator;
    }

    private static ZookeeperServerConfig toZookeeperServerConfig(ClusterInfoConfig clusterInfo) {
        ZookeeperServerConfig.Builder b = new ZookeeperServerConfig.Builder();
        b.zooKeeperConfigFile("conf/zookeeper/controller-zookeeper.cfg");
        b.dataDir("var/controller-zookeeper");
        b.clientPort(zooKeeperPort);
        b.myidFile("var/controller-zookeeper/myid");
        b.myid(myIndex(clusterInfo));

        for (ClusterInfoConfig.Services clusterMember : clusterInfo.services()) {
            ZookeeperServerConfig.Server.Builder server = new ZookeeperServerConfig.Server.Builder();
            server.id(clusterMember.index());
            server.hostname(clusterMember.hostname());
            server.quorumPort(zooKeeperPort + 1);
            server.electionPort(zooKeeperPort + 2);
            b.server(server);
        }
        return new ZookeeperServerConfig(b);
    }

    private static Integer myIndex(ClusterInfoConfig clusterInfo) {
        String hostname = HostName.getLocalhost();
        return clusterInfo.services().stream()
                .filter(service -> service.hostname().equals(hostname))
                .map(ClusterInfoConfig.Services::index)
                .findFirst()
                .orElseThrow(() -> new IllegalStateException("Unable to find index for this node by hostname '" +
                                                             hostname + "'"));
    }

    private static String toConnectionSpec(ClusterInfoConfig clusterInfo) {
        return clusterInfo.services().stream()
                .map(member -> member.hostname() + ":" + zooKeeperPort)
                .collect(Collectors.joining(","));
    }

    // -------------- Locks --------------------------------------------------

    public Lock lock(TenantId id, Duration timeout) {
        return lock(lockPath(id), timeout);
    }

    public Lock lock(ApplicationId id, Duration timeout) {
        return lock(lockPath(id), timeout);
    }

    /** Create a reentrant lock */
    private Lock lock(Path path, Duration timeout) {
        Lock lock = locks.computeIfAbsent(path, (pathArg) -> new Lock(pathArg.getAbsolute(), curator));
        lock.acquire(timeout);
        return lock;
    }

    public Lock lockInactiveJobs() {
        return lock(root.append("locks").append("inactiveJobsLock"), defaultLockTimeout);
    }

    public Lock lockJobQueues() {
        return lock(root.append("locks").append("jobQueuesLock"), defaultLockTimeout);
    }

    public Lock lockMaintenanceJob(String jobName) {
        // Use a short timeout such that if maintenance jobs are started at about the same time on different nodes
        // and the maintenance job takes a long time to complete, only one of the nodes will run the job
        // in each maintenance interval
        return lock(root.append("locks").append("maintenanceJobLocks").append(jobName), Duration.ofSeconds(1));
    }

    public Lock lockProvisionState(String provisionStateId) {
        return lock(lockPath(provisionStateId), Duration.ofSeconds(1));
    }

    public Lock lockVespaServerPool() {
        return lock(root.append("locks").append("vespaServerPoolLock"), Duration.ofSeconds(1));
    }

    public Lock lockOpenStackServerPool() {
        return lock(root.append("locks").append("openStackServerPoolLock"), Duration.ofSeconds(1));
    }

    // -------------- Read and write --------------------------------------------------

    public Set<String> readInactiveJobs() {
        try {
            Optional<byte[]> data = curator.getData(inactiveJobsPath());
            if (! data.isPresent() || data.get().length == 0) return new HashSet<>(); // inactive jobs has never been written
            return stringSetSerializer.fromJson(data.get());
        }
        catch (RuntimeException e) {
            log.log(Level.WARNING, "Error reading inactive jobs, deleting inactive state");
            writeInactiveJobs(Collections.emptySet());
            return new HashSet<>();
        }
    }

    public void writeInactiveJobs(Set<String> inactiveJobs) {
        NestedTransaction transaction = new NestedTransaction();
        curator.set(inactiveJobsPath(), stringSetSerializer.toJson(inactiveJobs));
        transaction.commit();
    }

    public Deque<ApplicationId> readJobQueue(DeploymentJobs.JobType jobType) {
        try {
            Optional<byte[]> data = curator.getData(jobQueuePath(jobType));
            if (! data.isPresent() || data.get().length == 0) return new ArrayDeque<>(); // job queue has never been written
            return jobQueueSerializer.fromJson(data.get());
        }
        catch (RuntimeException e) {
            log.log(Level.WARNING, "Error reading job queue, deleting inactive state");
            writeInactiveJobs(Collections.emptySet());
            return new ArrayDeque<>();
        }
    }

    public void writeJobQueue(DeploymentJobs.JobType jobType, Deque<ApplicationId> queue) {
        NestedTransaction transaction = new NestedTransaction();
        curator.set(jobQueuePath(jobType), jobQueueSerializer.toJson(queue));
        transaction.commit();
    }

    public double readUpgradesPerMinute() {
        Optional<byte[]> n = curator.getData(upgradesPerMinutePath());
        if (!n.isPresent() || n.get().length == 0) {
            return 0.5; // Default if value has never been written
        }
        return ByteBuffer.wrap(n.get()).getDouble();
    }

    public void writeUpgradesPerMinute(double n) {
        if (n < 0) {
            throw new IllegalArgumentException("Upgrades per minute must be >= 0");
        }
        NestedTransaction transaction = new NestedTransaction();
        curator.set(upgradesPerMinutePath(), ByteBuffer.allocate(Double.BYTES).putDouble(n).array());
        transaction.commit();
    }

    public boolean readIgnoreConfidence() {
        Optional<byte[]> value = curator.getData(ignoreConfidencePath());
        if (! value.isPresent() || value.get().length == 0) {
            return false; // Default if value has never been written
        }
        return ByteBuffer.wrap(value.get()).getInt() == 1;
    }

    public void writeIgnoreConfidence(boolean value) {
        NestedTransaction transaction = new NestedTransaction();
        curator.set(ignoreConfidencePath(), ByteBuffer.allocate(Integer.BYTES).putInt(value ? 1 : 0).array());
        transaction.commit();
    }

    public void writeVersionStatus(VersionStatus status) {
        VersionStatusSerializer serializer = new VersionStatusSerializer();
        NestedTransaction transaction = new NestedTransaction();
        try {
            // TODO: Removes unused data. Remove after October 2017
            if (curator.getData(systemVersionPath()).isPresent()) {
                curator.delete(systemVersionPath());
            }
            curator.set(versionStatusPath(), SlimeUtils.toJsonBytes(serializer.toSlime(status)));
        } catch (IOException e) {
            throw new UncheckedIOException("Failed to serialize version status", e);
        }
        transaction.commit();
    }

    public boolean readIgnoreConfidence() {
        Optional<byte[]> value = curator.getData(ignoreConfidencePath());
        if (!value.isPresent() || value.get().length == 0) {
            return false; // Default if value has never been written
        }
        return ByteBuffer.wrap(value.get()).getInt() == 1;
    }

    public void writeIgnoreConfidence(boolean value) {
        NestedTransaction transaction = new NestedTransaction();
        curator.set(ignoreConfidencePath(), ByteBuffer.allocate(Integer.BYTES).putInt(value ? 1 : 0).array());
        transaction.commit();
    }

    public VersionStatus readVersionStatus() {
        Optional<byte[]> data = curator.getData(versionStatusPath());
        if (!data.isPresent() || data.get().length == 0) {
            return VersionStatus.empty(); // Default if status has never been written
        }
        VersionStatusSerializer serializer = new VersionStatusSerializer();
        return serializer.fromSlime(SlimeUtils.jsonToSlime(data.get()));
    }

    public Optional<byte[]> readProvisionState(String provisionId) {
        return curator.getData(provisionStatePath(provisionId));
    }

    public void writeProvisionState(String provisionId, byte[] data) {
        curator.set(provisionStatePath(provisionId), data);
    }

    public List<String> readProvisionStateIds() {
        return curator.getChildren(provisionStatePath());
    }

    public Optional<byte[]> readVespaServerPool() {
        return curator.getData(vespaServerPoolPath());
    }

    public void writeVespaServerPool(byte[] data) {
        curator.set(vespaServerPoolPath(), data);
    }

    public Optional<byte[]> readOpenStackServerPool() {
        return curator.getData(openStackServerPoolPath());
    }

    public void writeOpenStackServerPool(byte[] data) {
        curator.set(openStackServerPoolPath(), data);
    }

    // -------------- Paths --------------------------------------------------

    private Path systemVersionPath() {
        return root.append("systemVersion");
    }

    private Path lockPath(TenantId tenant) {
        Path lockPath = root.append("locks")
                .append(tenant.id());
        curator.create(lockPath);
        return lockPath;
    }

    private Path lockPath(ApplicationId application) {
        Path lockPath = root.append("locks")
                .append(application.tenant().value())
                .append(application.application().value())
                .append(application.instance().value());
        curator.create(lockPath);
        return lockPath;
    }

    private Path lockPath(String provisionId) {
        Path lockPath = root.append("locks")
                .append(provisionStatePath());
        curator.create(lockPath);
        return lockPath;
    }

    private Path inactiveJobsPath() {
        return root.append("inactiveJobs");
    }

    private Path jobQueuePath(DeploymentJobs.JobType jobType) {
        return root.append("jobQueues").append(jobType.name());
    }

    private Path upgradesPerMinutePath() {
        return root.append("upgrader").append("upgradesPerMinute");
    }

    private Path ignoreConfidencePath() {
        return root.append("upgrader").append("ignoreConfidence");
    }

    private Path versionStatusPath() { return root.append("versionStatus"); }

    private Path provisionStatePath() {
        return root.append("provisioning").append("states");
    }

    private Path provisionStatePath(String provisionId) {
        return provisionStatePath().append(provisionId);
    }

<<<<<<< HEAD
=======
    private Path vespaServerPoolPath() {
        return root.append("vespaServerPool");
    }

    private Path openStackServerPoolPath() {
        return root.append("openStackServerPool");
    }
>>>>>>> 51363d1e
}<|MERGE_RESOLUTION|>--- conflicted
+++ resolved
@@ -212,20 +212,6 @@
         transaction.commit();
     }
 
-    public boolean readIgnoreConfidence() {
-        Optional<byte[]> value = curator.getData(ignoreConfidencePath());
-        if (! value.isPresent() || value.get().length == 0) {
-            return false; // Default if value has never been written
-        }
-        return ByteBuffer.wrap(value.get()).getInt() == 1;
-    }
-
-    public void writeIgnoreConfidence(boolean value) {
-        NestedTransaction transaction = new NestedTransaction();
-        curator.set(ignoreConfidencePath(), ByteBuffer.allocate(Integer.BYTES).putInt(value ? 1 : 0).array());
-        transaction.commit();
-    }
-
     public void writeVersionStatus(VersionStatus status) {
         VersionStatusSerializer serializer = new VersionStatusSerializer();
         NestedTransaction transaction = new NestedTransaction();
@@ -347,8 +333,6 @@
         return provisionStatePath().append(provisionId);
     }
 
-<<<<<<< HEAD
-=======
     private Path vespaServerPoolPath() {
         return root.append("vespaServerPool");
     }
@@ -356,5 +340,5 @@
     private Path openStackServerPoolPath() {
         return root.append("openStackServerPool");
     }
->>>>>>> 51363d1e
+
 }