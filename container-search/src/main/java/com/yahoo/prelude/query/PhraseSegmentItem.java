--- conflicted
+++ resolved
@@ -27,13 +27,8 @@
             TermItem w = (TermItem) andSegment.getItem(0);
             setIndexName(w.getIndexName());
             for (Iterator<Item> i = andSegment.getItemIterator(); i.hasNext();) {
-<<<<<<< HEAD
                 TermItem word = (TermItem) i.next();
-                addTermItem(word);
-=======
-                WordItem word = (WordItem) i.next();
                 addIndexedItem(word);
->>>>>>> 49fe660c
             }
         }
     }
@@ -104,15 +99,10 @@
      */
     @Override
     public void addItem(Item item) {
-<<<<<<< HEAD
-        if (item instanceof TermItem term) {
-            addTermItem(term);
-=======
         if (item instanceof WordItem || item instanceof PhraseSegmentItem || item instanceof WordAlternativesItem) {
             addIndexedItem((IndexedItem) item);
         } else if (item instanceof IntItem intItem) {
             addIndexedItem(intItem.asWord());
->>>>>>> 49fe660c
         } else {
             throw new IllegalArgumentException("Can not add " + item + " to a segment phrase");
         }
@@ -125,13 +115,10 @@
         return extracted;
     }
 
-<<<<<<< HEAD
-    private void addTermItem(TermItem word) {
-=======
+
     // TODO: Override addItem(index,item), setItem(index,item)
 
     private void addIndexedItem(IndexedItem word) {
->>>>>>> 49fe660c
         word.setIndexName(this.getIndexName());
         super.addItem((Item) word);
     }
