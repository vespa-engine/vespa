// Copyright 2017 Yahoo Holdings. Licensed under the terms of the Apache 2.0 license. See LICENSE in the project root.
package com.yahoo.vespa.config.server.session;

import com.yahoo.config.FileReference;
import com.yahoo.config.model.api.Quota;
import com.yahoo.config.provision.ApplicationId;
import com.yahoo.config.provision.TenantName;
import com.yahoo.path.Path;
import com.yahoo.text.Utf8;
import com.yahoo.vespa.config.server.tenant.TenantRepository;
import com.yahoo.vespa.config.server.zookeeper.ConfigCurator;
import com.yahoo.vespa.config.util.ConfigUtils;
import com.yahoo.vespa.curator.Curator;
import com.yahoo.vespa.curator.mock.MockCurator;
import org.junit.Before;
import org.junit.Rule;
import org.junit.Test;
import org.junit.rules.ExpectedException;

import java.time.Instant;
import java.util.Optional;

import static org.hamcrest.core.Is.is;
import static org.junit.Assert.assertEquals;
import static org.junit.Assert.assertThat;
import static org.junit.Assert.assertTrue;

/**
 * @author Ulf Lilleengen
 */
public class SessionZooKeeperClientTest {

    private static final TenantName tenantName = TenantName.defaultName();

    private Curator curator;
    private ConfigCurator configCurator;

    @Rule
    public ExpectedException expectedException = ExpectedException.none();

    @Before
    public void setup() {
        curator = new MockCurator();
        configCurator = ConfigCurator.create(curator);
        curator.create(sessionsPath());
    }

    @Test
    public void require_that_status_can_be_updated() {
        SessionZooKeeperClient zkc = createSessionZKClient(1);
        zkc.writeStatus(Session.Status.NEW);
        assertThat(zkc.readStatus(), is(Session.Status.NEW));

        zkc.writeStatus(Session.Status.PREPARE);
        assertThat(zkc.readStatus(), is(Session.Status.PREPARE));

        zkc.writeStatus(Session.Status.ACTIVATE);
        assertThat(zkc.readStatus(), is(Session.Status.ACTIVATE));

        zkc.writeStatus(Session.Status.DEACTIVATE);
        assertThat(zkc.readStatus(), is(Session.Status.DEACTIVATE));
    }

    @Test
    public void require_that_status_is_written_to_zk() {
        int sessionId = 2;
        SessionZooKeeperClient zkc = createSessionZKClient(sessionId);
        zkc.writeStatus(Session.Status.NEW);
        String path = sessionPath(sessionId).append(ConfigCurator.SESSIONSTATE_ZK_SUBPATH).getAbsolute();
        assertTrue(configCurator.exists(path));
        assertThat(configCurator.getData(path), is("NEW"));
    }

    @Test
    public void require_that_status_is_read_from_zk() {
        int sessionId = 3;
        SessionZooKeeperClient zkc = createSessionZKClient(sessionId);
        curator.set(sessionPath(sessionId).append(ConfigCurator.SESSIONSTATE_ZK_SUBPATH), Utf8.toBytes("PREPARE"));
        assertThat(zkc.readStatus(), is(Session.Status.PREPARE));
    }

    @Test
    public void require_that_application_id_is_written_to_zk() {
        ApplicationId id = new ApplicationId.Builder()
                .tenant(tenantName)
                .applicationName("foo")
                .instanceName("bim")
                .build();
        int sessionId = 3;
        SessionZooKeeperClient zkc = createSessionZKClient(sessionId);
        zkc.writeApplicationId(id);
        String path = sessionPath(sessionId).append(SessionZooKeeperClient.APPLICATION_ID_PATH).getAbsolute();
        assertTrue(configCurator.exists(path));
        assertThat(configCurator.getData(path), is(id.serializedForm()));
    }

    @Test
    public void require_that_wrong_application_gives_exception() {
        ApplicationId id = new ApplicationId.Builder()
                .tenant("someOtherTenant")
                .applicationName("foo")
                .instanceName("bim")
                .build();
        int sessionId = 3;
        SessionZooKeeperClient zkc = createSessionZKClient(sessionId);

        expectedException.expect(IllegalArgumentException.class);
        expectedException.expectMessage("Cannot write application id 'someOtherTenant.foo.bim' for tenant 'default'");
        zkc.writeApplicationId(id);
    }

    @Test
    public void require_that_application_id_is_read_from_zk() {
        ApplicationId id = new ApplicationId.Builder()
                .tenant("tenant")
                .applicationName("bar")
                .instanceName("quux")
                .build();
        String idNoVersion = id.serializedForm();
        assertApplicationIdParse(3, idNoVersion, idNoVersion);
    }

    @Test
    public void require_that_create_time_can_be_written_and_read() {
        int sessionId = 3;
        SessionZooKeeperClient zkc = createSessionZKClient(sessionId);
        curator.delete(sessionPath(sessionId));
        assertThat(zkc.readCreateTime(), is(Instant.EPOCH));
        Instant now = Instant.now();
        zkc.createNewSession(now);
        // resolution is in seconds, so need to go back use that when comparing
        assertThat(zkc.readCreateTime(), is(Instant.ofEpochSecond(now.getEpochSecond())));
    }

    @Test
    public void require_that_application_package_file_reference_can_be_written_and_read() {
        final FileReference testRef = new FileReference("test-ref");
        SessionZooKeeperClient zkc = createSessionZKClient(3);
        zkc.writeApplicationPackageReference(testRef);
        assertThat(zkc.readApplicationPackageReference(), is(testRef));
    }

<<<<<<< HEAD
    @Test
    public void require_quota_written_and_parsed() {
        var quota = Optional.of(new Quota(Optional.of(23), Optional.of(32)));
        var zkc = createSessionZKClient("4");
        zkc.writeQuota(quota);
        assertEquals(quota, zkc.readQuota());
    }

    private void assertApplicationIdParse(String sessionId, String idString, String expectedIdString) {
=======
    private void assertApplicationIdParse(long sessionId, String idString, String expectedIdString) {
>>>>>>> ef1f0e04
        SessionZooKeeperClient zkc = createSessionZKClient(sessionId);
        String path = sessionPath(sessionId).append(SessionZooKeeperClient.APPLICATION_ID_PATH).getAbsolute();
        configCurator.putData(path, idString);
        ApplicationId applicationId = zkc.readApplicationId().get();
        assertThat(applicationId.serializedForm(), is(expectedIdString));
    }

    private SessionZooKeeperClient createSessionZKClient(long sessionId) {
        SessionZooKeeperClient zkc = new SessionZooKeeperClient(curator,
                                                                ConfigCurator.create(curator),
                                                                tenantName,
                                                                sessionId,
                                                                ConfigUtils.getCanonicalHostName());
        zkc.createNewSession(Instant.now());
        return zkc;
    }

    private static Path sessionsPath() {
        return TenantRepository.getSessionsPath(tenantName);
    }

    private static Path sessionPath(long sessionId) {
        return sessionsPath().append(String.valueOf(sessionId));
    }

}<|MERGE_RESOLUTION|>--- conflicted
+++ resolved
@@ -140,7 +140,6 @@
         assertThat(zkc.readApplicationPackageReference(), is(testRef));
     }
 
-<<<<<<< HEAD
     @Test
     public void require_quota_written_and_parsed() {
         var quota = Optional.of(new Quota(Optional.of(23), Optional.of(32)));
@@ -149,10 +148,7 @@
         assertEquals(quota, zkc.readQuota());
     }
 
-    private void assertApplicationIdParse(String sessionId, String idString, String expectedIdString) {
-=======
     private void assertApplicationIdParse(long sessionId, String idString, String expectedIdString) {
->>>>>>> ef1f0e04
         SessionZooKeeperClient zkc = createSessionZKClient(sessionId);
         String path = sessionPath(sessionId).append(SessionZooKeeperClient.APPLICATION_ID_PATH).getAbsolute();
         configCurator.putData(path, idString);
