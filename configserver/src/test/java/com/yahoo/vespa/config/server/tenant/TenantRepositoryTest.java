// Copyright Verizon Media. Licensed under the terms of the Apache 2.0 license. See LICENSE in the project root.
package com.yahoo.vespa.config.server.tenant;

import com.yahoo.cloud.config.ConfigserverConfig;
import com.yahoo.component.Version;
import com.yahoo.concurrent.InThreadExecutorService;
import com.yahoo.concurrent.StripedExecutor;
import com.yahoo.config.model.NullConfigModelRegistry;
import com.yahoo.config.model.test.MockApplicationPackage;
import com.yahoo.config.provision.ApplicationId;
import com.yahoo.config.provision.ApplicationName;
import com.yahoo.config.provision.InstanceName;
import com.yahoo.config.provision.TenantName;
import com.yahoo.config.provision.Zone;
import com.yahoo.vespa.config.server.ConfigServerDB;
import com.yahoo.vespa.config.server.MockProvisioner;
import com.yahoo.vespa.config.server.MockSecretStore;
import com.yahoo.vespa.config.server.ServerCache;
import com.yahoo.vespa.config.server.TestConfigDefinitionRepo;
import com.yahoo.vespa.config.server.application.Application;
import com.yahoo.vespa.config.server.application.ApplicationSet;
import com.yahoo.vespa.config.server.application.TenantApplications;
import com.yahoo.vespa.config.server.application.TenantApplicationsTest;
import com.yahoo.vespa.config.server.filedistribution.FileDistributionFactory;
import com.yahoo.vespa.config.server.host.HostRegistry;
import com.yahoo.vespa.config.server.modelfactory.ModelFactoryRegistry;
import com.yahoo.vespa.config.server.monitoring.MetricUpdater;
import com.yahoo.vespa.config.server.monitoring.Metrics;
import com.yahoo.vespa.config.server.provision.HostProvisionerProvider;
import com.yahoo.vespa.config.server.zookeeper.ConfigCurator;
import com.yahoo.vespa.curator.Curator;
import com.yahoo.vespa.curator.mock.MockCurator;
import com.yahoo.vespa.flags.InMemoryFlagSource;
import com.yahoo.vespa.model.VespaModel;
import com.yahoo.vespa.model.VespaModelFactory;
import org.junit.After;
import org.junit.Before;
import org.junit.Rule;
import org.junit.Test;
import org.junit.rules.ExpectedException;
import org.junit.rules.TemporaryFolder;
import org.xml.sax.SAXException;

import java.io.IOException;
import java.time.Clock;
import java.util.Arrays;
import java.util.List;
import java.util.Set;

import static org.junit.Assert.assertEquals;
import static org.junit.Assert.assertFalse;
import static org.junit.Assert.assertNotNull;
import static org.junit.Assert.assertTrue;
import static org.junit.Assert.fail;

public class TenantRepositoryTest {
    private static final TenantName tenant1 = TenantName.from("tenant1");
    private static final TenantName tenant2 = TenantName.from("tenant2");
    private static final TenantName tenant3 = TenantName.from("tenant3");

    private TenantRepository tenantRepository;
    private TenantApplicationsTest.MockReloadListener listener;
    private MockTenantListener tenantListener;
    private Curator curator;
    private ConfigserverConfig configserverConfig;

    @Rule
    public ExpectedException expectedException = ExpectedException.none();

    @Rule
    public TemporaryFolder temporaryFolder = new TemporaryFolder();

    @Before
    public void setupSessions() throws IOException {
        curator = new MockCurator();
        listener = new TenantApplicationsTest.MockReloadListener();
        tenantListener = new MockTenantListener();
        assertFalse(tenantListener.tenantsLoaded);
        configserverConfig = new ConfigserverConfig.Builder()
                .configServerDBDir(temporaryFolder.newFolder().getAbsolutePath())
                .configDefinitionsDir(temporaryFolder.newFolder().getAbsolutePath())
                .build();
        tenantRepository = new TestTenantRepository.Builder().withConfigserverConfig(configserverConfig)
                                                             .withCurator(curator)
                                                             .withReloadListener(listener)
                                                             .withTenantListener(tenantListener)
                                                             .build();
        assertTrue(tenantListener.tenantsLoaded);
        tenantRepository.addTenant(tenant1);
        tenantRepository.addTenant(tenant2);
    }

    @After
    public void closeSessions() {
        tenantRepository.close();
    }

    @Test
    public void testStartUp() {
        assertEquals(tenantRepository.getTenant(tenant1).getName(), tenant1);
        assertEquals(tenantRepository.getTenant(tenant2).getName(), tenant2);
    }

    @Test
    public void testListenersAdded() throws IOException, SAXException {
        TenantApplications applicationRepo = tenantRepository.getTenant(tenant1).getApplicationRepo();
        ApplicationId id = ApplicationId.from(tenant1, ApplicationName.defaultName(), InstanceName.defaultName());
        applicationRepo.createApplication(id);
        applicationRepo.createPutTransaction(id, 4).commit();
        applicationRepo.activateApplication(ApplicationSet.from(new Application(new VespaModel(MockApplicationPackage.createEmpty()),
                                                                                new ServerCache(),
                                                                                4L,
                                                                                new Version(1, 2, 3),
                                                                                MetricUpdater.createTestUpdater(),
                                                                                id)),
                                            4);
        assertEquals(1, listener.reloaded.get());
    }

    @Test
    public void testTenantListenersNotified() throws Exception {
        tenantRepository.addTenant(tenant3);
        assertEquals("tenant3 not the last created tenant. Tenants: " + tenantRepository.getAllTenantNames() +
                             ", /config/v2/tenants: " + readZKChildren("/config/v2/tenants"),
                     tenant3, tenantListener.tenantCreatedName);
        tenantRepository.deleteTenant(tenant2);
        assertFalse(tenantRepository.getAllTenantNames().contains(tenant2));
        assertEquals(tenant2, tenantListener.tenantDeletedName);
    }

    @Test
    public void testAddTenant() throws Exception {
        Set<TenantName> allTenants = tenantRepository.getAllTenantNames();
        assertTrue(allTenants.contains(tenant1));
        assertTrue(allTenants.contains(tenant2));
        tenantRepository.addTenant(tenant3);
        assertZooKeeperTenantPathExists(tenant3);
        allTenants = tenantRepository.getAllTenantNames();
        assertTrue(allTenants.contains(tenant1));
        assertTrue(allTenants.contains(tenant2));
        assertTrue(allTenants.contains(tenant3));
    }

    @Test
    public void testDeleteTenant() throws Exception {
        assertZooKeeperTenantPathExists(tenant1);
        tenantRepository.deleteTenant(tenant1);
        assertFalse(tenantRepository.getAllTenantNames().contains(tenant1));

        try {
            tenantRepository.deleteTenant(TenantName.from("non-existing"));
            fail("deletion of non-existing tenant should fail");
        } catch (IllegalArgumentException e) {
            // expected
        }
    }

    @Test(expected = IllegalArgumentException.class)
    public void testDeletingDefaultTenant()  {
        try {
            assertZooKeeperTenantPathExists(TenantName.defaultName());
        } catch (Exception e) {
            fail("default tenant does not exist");
        }
        tenantRepository.deleteTenant(TenantName.defaultName());
    }
    
    @Test
    public void testTenantWatching() throws Exception {
        TenantName newTenant = TenantName.from("newTenant");
        List<TenantName> expectedTenants = Arrays.asList(TenantName.defaultName(), newTenant);
        try {
            tenantRepository.addTenant(newTenant);
            // Poll for the watcher to pick up the tenant from zk, and add it
            int tries=0;
            while(true) {
                if (tries > 5000) fail("Didn't react on watch");
                if (tenantRepository.getAllTenantNames().containsAll(expectedTenants)) {
                    break;
                }
                tries++;
                Thread.sleep(10);
            }
        } finally {
            assertTrue(tenantRepository.getAllTenantNames().containsAll(expectedTenants));
            tenantRepository.close();
        }
    }

    @Test
    public void testFailingBootstrap() {
        tenantRepository.close(); // stop using the one setup in Before method

        // Should get exception if config is true
        expectedException.expect(RuntimeException.class);
        expectedException.expectMessage("Could not create all tenants when bootstrapping, failed to create: [default]");
        new FailingDuringBootstrapTenantRepository(configserverConfig);
    }

    private List<String> readZKChildren(String path) throws Exception {
        return curator.framework().getChildren().forPath(path);
    }

    private void assertZooKeeperTenantPathExists(TenantName tenantName) throws Exception {
        assertNotNull(curator.framework().checkExists().forPath(TenantRepository.getTenantPath(tenantName).getAbsolute()));
    }

    private static class FailingDuringBootstrapTenantRepository extends TenantRepository {

        public FailingDuringBootstrapTenantRepository(ConfigserverConfig configserverConfig) {
            super(new HostRegistry(),
                  ConfigCurator.create(new MockCurator()),
                  Metrics.createTestMetrics(),
                  new StripedExecutor<>(new InThreadExecutorService()),
<<<<<<< HEAD
                  new FileDistributionFactory(configserverConfig),
=======
                  new StripedExecutor<>(new InThreadExecutorService()),
                  new FileDistributionFactory(new ConfigserverConfig.Builder().build()),
>>>>>>> 0f8387d7
                  new InMemoryFlagSource(),
                  new InThreadExecutorService(),
                  new MockSecretStore(),
                  HostProvisionerProvider.withProvisioner(new MockProvisioner(), false),
                  configserverConfig,
                  new ConfigServerDB(configserverConfig),
                  Zone.defaultZone(),
                  Clock.systemUTC(),
                  new ModelFactoryRegistry(List.of(new VespaModelFactory(new NullConfigModelRegistry()))),
                  new TestConfigDefinitionRepo(),
                  new TenantApplicationsTest.MockReloadListener(),
                  new MockTenantListener());
        }

        @Override
        public void bootstrapTenant(TenantName tenantName) {
            throw new RuntimeException("Failed to create: " + tenantName);
        }
    }

}<|MERGE_RESOLUTION|>--- conflicted
+++ resolved
@@ -212,12 +212,8 @@
                   ConfigCurator.create(new MockCurator()),
                   Metrics.createTestMetrics(),
                   new StripedExecutor<>(new InThreadExecutorService()),
-<<<<<<< HEAD
-                  new FileDistributionFactory(configserverConfig),
-=======
                   new StripedExecutor<>(new InThreadExecutorService()),
                   new FileDistributionFactory(new ConfigserverConfig.Builder().build()),
->>>>>>> 0f8387d7
                   new InMemoryFlagSource(),
                   new InThreadExecutorService(),
                   new MockSecretStore(),
