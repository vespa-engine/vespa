--- conflicted
+++ resolved
@@ -173,14 +173,8 @@
         loadSessions(executor);
     }
 
-<<<<<<< HEAD
-    void loadSessions(boolean loadLocalSessions, ExecutorService executor) {
-        if (loadLocalSessions)
-            loadSessionsFromFileSystem(executor);
-=======
     // For testing
     void loadSessions(ExecutorService executor) {
->>>>>>> e6d8a886
         loadRemoteSessions(executor);
         try {
             executor.shutdown();
@@ -191,53 +185,20 @@
         }
     }
 
-<<<<<<< HEAD
-    private void loadSessionsFromFileSystem(ExecutorService executor) {
-=======
-    // ---------------- Local sessions ----------------------------------------------------------------
-
-    public void addLocalSession(LocalSession session) {
-        long sessionId = session.getSessionId();
-        localSessionCache.put(sessionId, session);
-        if (remoteSessionCache.get(sessionId) == null)
-            createRemoteSession(sessionId);
-    }
-
-    public LocalSession getLocalSession(long sessionId) {
-        return localSessionCache.get(sessionId);
-    }
-
-    /** Returns a copy of local sessions */
-    public Collection<LocalSession> getLocalSessions() {
-        return List.copyOf(localSessionCache.values());
-    }
-
-    public Set<LocalSession> getLocalSessionsFromFileSystem() {
->>>>>>> e6d8a886
+    private Set<Session> getLocalSessionsFromFileSystem() {
         File[] sessions = tenantFileSystemDirs.sessionsPath().listFiles(sessionApplicationsFilter);
         if (sessions == null) return Set.of();
 
-        Set<LocalSession> sessionIds = new HashSet<>();
+        Set<Session> sessionIds = new HashSet<>();
         for (File session : sessions) {
             long sessionId = Long.parseLong(session.getName());
             SessionZooKeeperClient sessionZKClient = createSessionZooKeeperClient(sessionId);
             File sessionDir = getAndValidateExistingSessionAppDir(sessionId);
             ApplicationPackage applicationPackage = FilesApplicationPackage.fromFile(sessionDir);
-            LocalSession localSession = new LocalSession(tenantName, sessionId, applicationPackage, sessionZKClient);
+            Session localSession = new RemoteSession(tenantName, sessionId, sessionZKClient, Optional.of(applicationPackage));
             sessionIds.add(localSession);
         }
-<<<<<<< HEAD
-        futures.forEach((sessionId, future) -> {
-            try {
-                future.get();
-                log.log(Level.FINE, () -> "Session " + sessionId + " loaded");
-            } catch (ExecutionException | InterruptedException e) {
-                throw new RuntimeException("Could not load session " + sessionId, e);
-            }
-        });
-=======
         return sessionIds;
->>>>>>> e6d8a886
     }
 
     public ConfigChangeActions prepareSession(Session session, DeployLogger logger, PrepareParams params, Instant now) {
@@ -548,11 +509,7 @@
         log.log(Level.FINE, () -> "Purging old sessions for tenant '" + tenantName + "'");
         Set<Session> toDelete = new HashSet<>();
         try {
-<<<<<<< HEAD
-            for (Session candidate : getRemoteSessions()) {
-=======
-            for (LocalSession candidate : getLocalSessionsFromFileSystem()) {
->>>>>>> e6d8a886
+            for (Session candidate : getLocalSessionsFromFileSystem()) {
                 Instant createTime = candidate.getCreateTime();
                 log.log(Level.FINE, () -> "Candidate session for deletion: " + candidate.getSessionId() + ", created: " + createTime);
 
