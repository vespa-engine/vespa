--- conflicted
+++ resolved
@@ -581,12 +581,8 @@
                     var peerSpec = client.peerSpec();
                     Stream.of(fileReferenceStrings)
                             .map(FileReference::new)
-<<<<<<< HEAD
-                            .forEach(fileReference -> downloadFromSource(fileReference, client, peerSpec));
-=======
                             .forEach(fileReference -> downloadFromSource(fileReference, client.toString(), peerSpec));
                     req.returnValues().add(new Int32Value(0));
->>>>>>> 7a05b8b4
                 });
         req.returnValues().add(new Int32Value(0));
         req.returnRequest();
