--- conflicted
+++ resolved
@@ -302,40 +302,6 @@
             exit 1
           fi
 
-<<<<<<< HEAD
-  verify-opensource-rpm-installable:
-    image: almalinux:8
-    annotations:
-      screwdriver.cd/buildPeriodically: H 0 * * *
-    steps:
-      - install: |
-          dnf list llvm-libs --showduplicates
-          dnf install -y dnf-plugins-core
-          dnf config-manager --add-repo https://copr.fedorainfracloud.org/coprs/g/vespa/vespa/repo/epel-8/group_vespa-vespa-epel-8.repo
-          dnf config-manager --enable powertools
-          dnf install -y epel-release
-          dnf install -y vespa
-=======
-  mirror-copr-rpms-to-archive:
-    requires: [publish-release]
-    image: docker.io/almalinux:8
-    annotations:
-      screwdriver.cd/cpu: LOW
-      screwdriver.cd/ram: LOW
-      screwdriver.cd/disk: HIGH
-      screwdriver.cd/timeout: 60
-      screwdriver.cd/buildPeriodically: H 6 * * *
-    secrets:
-      - CLOUDSMITH_API_TOKEN
-    steps:
-      - install: |
-          dnf install -y dnf-plugins-core jq
-      - mirror-x86-64: |
-          screwdriver/publish-unpublished-rpms-to-archive.sh x86_64
-      - mirror-aarch64: |
-          screwdriver/publish-unpublished-rpms-to-archive.sh aarch64
->>>>>>> b198dce6
-
   delete-old-versions-in-archive:
     annotations:
       screwdriver.cd/cpu: LOW
