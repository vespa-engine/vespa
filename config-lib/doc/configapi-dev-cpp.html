--- conflicted
+++ resolved
@@ -78,21 +78,12 @@
 See <a href="https://docs.vespa.ai/en/applications/configapi-dev.html#guidelines">config API guidelines</a>
 for a more advanced usage of the ConfigSubscriber.
 </p>
-<<<<<<< HEAD
-
-
 <p>You <strong>can not</strong> subscribe or
 unsubscribe to more configs once nextConfig() is called.
 This means that in order to change the set of subscribed configs,
 one must create a new ConfigSubscriber with the new set.
 </p>
 
-=======
-  One <strong>can not</strong> subscribe or
-  unsubscribe to more configs once nextConfig() is called.
-  This means that in order to change the set of subscribed configs,
-  one must create a new ConfigSubscriber with the new set.
->>>>>>> cc1b857b
 <p>
 Having called nextConfig(), the ConfigHandle can be asked for the current config:
 <pre>{% highlight xml %}
