// Copyright 2017 Yahoo Holdings. Licensed under the terms of the Apache 2.0 license. See LICENSE in the project root.

#include "documentdb_tagged_metrics.h"
#include <vespa/vespalib/util/stringfmt.h>
#include <vespa/vespalib/util/exceptions.h>

namespace proton {

using matching::MatchingStats;

DocumentDBTaggedMetrics::JobMetrics::JobMetrics(metrics::MetricSet* parent)
    : MetricSet("job", {}, "Job load average for various jobs in a document database", parent),
      attributeFlush("attribute_flush", {}, "Flushing of attribute vector(s) to disk", this),
      memoryIndexFlush("memory_index_flush", {}, "Flushing of memory index to disk", this),
      diskIndexFusion("disk_index_fusion", {}, "Fusion of disk indexes", this),
      documentStoreFlush("document_store_flush", {}, "Flushing of document store to disk", this),
      documentStoreCompact("document_store_compact", {},
              "Compaction of document store on disk", this),
      bucketMove("bucket_move", {},
              "Moving of buckets between 'ready' and 'notready' sub databases", this),
      lidSpaceCompact("lid_space_compact", {},
              "Compaction of lid space in document meta store and attribute vectors", this),
      removedDocumentsPrune("removed_documents_prune", {},
              "Pruning of removed documents in 'removed' sub database", this),
      total("total", {}, "The job load average total of all job metrics", this)
{
}

DocumentDBTaggedMetrics::JobMetrics::~JobMetrics() = default;

DocumentDBTaggedMetrics::SubDBMetrics::SubDBMetrics(const vespalib::string &name, MetricSet *parent)
    : MetricSet(name, {}, "Sub database metrics", parent),
      lidSpace(this),
      documentStore(this),
      attributes(this)
{
}

DocumentDBTaggedMetrics::SubDBMetrics::~SubDBMetrics() = default;

DocumentDBTaggedMetrics::SubDBMetrics::LidSpaceMetrics::LidSpaceMetrics(MetricSet *parent)
    : MetricSet("lid_space", {}, "Local document id (lid) space metrics for this document sub DB", parent),
      lidLimit("lid_limit", {}, "The size of the allocated lid space", this),
      usedLids("used_lids", {}, "The number of lids used", this),
      lowestFreeLid("lowest_free_lid", {}, "The lowest free lid", this),
      highestUsedLid("highest_used_lid", {}, "The highest used lid", this),
      lidBloatFactor("lid_bloat_factor", {}, "The bloat factor of this lid space, indicating the total amount of holes in the allocated lid space "
              "((lid_limit - used_lids) / lid_limit)", this),
      lidFragmentationFactor("lid_fragmentation_factor", {},
              "The fragmentation factor of this lid space, indicating the amount of holes in the currently used part of the lid space "
              "((highest_used_lid - used_lids) / highest_used_lid)", this)
{
}

DocumentDBTaggedMetrics::SubDBMetrics::LidSpaceMetrics::~LidSpaceMetrics() = default;

DocumentDBTaggedMetrics::SubDBMetrics::DocumentStoreMetrics::CacheMetrics::CacheMetrics(MetricSet *parent)
    : MetricSet("cache", {}, "Document store cache metrics", parent),
      memoryUsage("memory_usage", {}, "Memory usage of the cache (in bytes)", this),
      elements("elements", {}, "Number of elements in the cache", this),
      hitRate("hit_rate", {}, "Rate of hits in the cache compared to number of lookups", this),
      lookups("lookups", {}, "Number of lookups in the cache (hits + misses)", this),
      invalidations("invalidations", {}, "Number of invalidations (erased elements) in the cache. ", this)
{
}

DocumentDBTaggedMetrics::SubDBMetrics::DocumentStoreMetrics::CacheMetrics::~CacheMetrics() = default;

DocumentDBTaggedMetrics::SubDBMetrics::DocumentStoreMetrics::DocumentStoreMetrics(MetricSet *parent)
    : MetricSet("document_store", {}, "Document store metrics for this document sub DB", parent),
      diskUsage("disk_usage", {}, "Disk space usage in bytes", this),
      diskBloat("disk_bloat", {}, "Disk space bloat in bytes", this),
      maxBucketSpread("max_bucket_spread", {}, "Max bucket spread in underlying files (sum(unique buckets in each chunk)/unique buckets in file)", this),
      memoryUsage(this),
      cache(this)
{
}

DocumentDBTaggedMetrics::SubDBMetrics::DocumentStoreMetrics::~DocumentStoreMetrics() = default;

DocumentDBTaggedMetrics::AttributeMetrics::AttributeMetrics(MetricSet *parent)
    : MetricSet("attribute", {}, "Attribute vector metrics for this document db", parent),
      resourceUsage(this),
      totalMemoryUsage(this)
{
}

DocumentDBTaggedMetrics::AttributeMetrics::~AttributeMetrics() = default;

DocumentDBTaggedMetrics::AttributeMetrics::ResourceUsageMetrics::ResourceUsageMetrics(MetricSet *parent)
    : MetricSet("resource_usage", {}, "Usage metrics for various attribute vector resources", parent),
      enumStore("enum_store", {}, "The highest relative amount of enum store address space used among "
              "all enumerated attribute vectors in this document db (value in the range [0, 1])", this),
      multiValue("multi_value", {}, "The highest relative amount of multi-value address space used among "
              "all multi-value attribute vectors in this document db (value in the range [0, 1])", this),
      feedingBlocked("feeding_blocked", {}, "Whether feeding is blocked due to attribute resource limits being reached (value is either 0 or 1)", this)
{
}

DocumentDBTaggedMetrics::AttributeMetrics::ResourceUsageMetrics::~ResourceUsageMetrics() = default;

DocumentDBTaggedMetrics::IndexMetrics::IndexMetrics(MetricSet *parent)
    : MetricSet("index", {}, "Index metrics (memory and disk) for this document db", parent),
      diskUsage("disk_usage", {}, "Disk space usage in bytes", this),
      memoryUsage(this),
      docsInMemory("docs_in_memory", {}, "Number of documents in memory index", this)
{
}

DocumentDBTaggedMetrics::IndexMetrics::~IndexMetrics() = default;

void
DocumentDBTaggedMetrics::MatchingMetrics::update(const MatchingStats &stats)
{
    docsMatched.inc(stats.docsMatched());
    docsRanked.inc(stats.docsRanked());
    docsReRanked.inc(stats.docsReRanked());
    softDoomFactor.set(stats.softDoomFactor());
    queries.inc(stats.queries());
    queryCollateralTime.addValueBatch(stats.queryCollateralTimeAvg(), stats.queryCollateralTimeCount(),
                                      stats.queryCollateralTimeMin(), stats.queryCollateralTimeMax());
    queryLatency.addValueBatch(stats.queryLatencyAvg(), stats.queryLatencyCount(),
                               stats.queryLatencyMin(), stats.queryLatencyMax());
}

DocumentDBTaggedMetrics::MatchingMetrics::MatchingMetrics(MetricSet *parent)
    : MetricSet("matching", {}, "Matching metrics", parent),
      docsMatched("docs_matched", {}, "Number of documents matched", this),
      docsRanked("docs_ranked", {}, "Number of documents ranked (first phase)", this),
      docsReRanked("docs_reranked", {}, "Number of documents re-ranked (second phase)", this),
      queries("queries", {}, "Number of queries executed", this),
      softDoomFactor("soft_doom_factor", {}, "Factor used to compute soft-timeout", this),
      queryCollateralTime("query_collateral_time", {}, "Average time (sec) spent setting up and tearing down queries", this),
      queryLatency("query_latency", {}, "Average latency (sec) when matching a query", this)
{
}

DocumentDBTaggedMetrics::MatchingMetrics::~MatchingMetrics() = default;

DocumentDBTaggedMetrics::MatchingMetrics::RankProfileMetrics::RankProfileMetrics(const vespalib::string &name,
                                                                                 size_t numDocIdPartitions,
                                                                                 MetricSet *parent)
    : MetricSet("rank_profile", {{"rankProfile", name}}, "Rank profile metrics", parent),
      docsMatched("docs_matched", {}, "Number of documents matched", this),
      docsRanked("docs_ranked", {}, "Number of documents ranked (first phase)", this),
      docsReRanked("docs_reranked", {}, "Number of documents re-ranked (second phase)", this),
      queries("queries", {}, "Number of queries executed", this),
      limitedQueries("limited_queries", {}, "Number of queries limited in match phase", this),
      matchTime("match_time", {}, "Average time (sec) for matching a query", this),
      groupingTime("grouping_time", {}, "Average time (sec) spent on grouping", this),
      rerankTime("rerank_time", {}, "Average time (sec) spent on 2nd phase ranking", this),
      queryCollateralTime("query_collateral_time", {}, "Average time (sec) spent setting up and tearing down queries", this),
      queryLatency("query_latency", {}, "Average latency (sec) when matching a query", this)
{
    for (size_t i = 0; i < numDocIdPartitions; ++i) {
        vespalib::string partition(vespalib::make_string("docid_part%02ld", i));
        partitions.push_back(DocIdPartition::UP(new DocIdPartition(partition, this)));
    }
}

DocumentDBTaggedMetrics::MatchingMetrics::RankProfileMetrics::~RankProfileMetrics() = default;

DocumentDBTaggedMetrics::MatchingMetrics::RankProfileMetrics::DocIdPartition::DocIdPartition(const vespalib::string &name, MetricSet *parent) :
    MetricSet("docid_partition", {{"docidPartition", name}}, "DocId Partition profile metrics", parent),
    docsMatched("docs_matched", {}, "Number of documents matched", this),
    docsRanked("docs_ranked", {}, "Number of documents ranked (first phase)", this),
    docsReRanked("docs_reranked", {}, "Number of documents re-ranked (second phase)", this),
    activeTime("active_time", {}, "Time (sec) spent doing actual work", this),
    waitTime("wait_time", {}, "Time (sec) spent waiting for other external threads and resources", this)
{ }

DocumentDBTaggedMetrics::MatchingMetrics::RankProfileMetrics::DocIdPartition::~DocIdPartition() = default;

void
DocumentDBTaggedMetrics::MatchingMetrics::RankProfileMetrics::DocIdPartition::update(const MatchingStats::Partition &stats)
{
    docsMatched.inc(stats.docsMatched());
    docsRanked.inc(stats.docsRanked());
    docsReRanked.inc(stats.docsReRanked());
    activeTime.addValueBatch(stats.active_time_avg(), stats.active_time_count(),
                             stats.active_time_min(), stats.active_time_max());
    waitTime.addValueBatch(stats.wait_time_avg(), stats.wait_time_count(),
                           stats.wait_time_min(), stats.wait_time_max());
}

void
DocumentDBTaggedMetrics::MatchingMetrics::RankProfileMetrics::update(const MatchingStats &stats)
{
    docsMatched.inc(stats.docsMatched());
    docsRanked.inc(stats.docsRanked());
    docsReRanked.inc(stats.docsReRanked());
    queries.inc(stats.queries());
    limitedQueries.inc(stats.limited_queries());
    matchTime.addValueBatch(stats.matchTimeAvg(), stats.matchTimeCount(),
                            stats.matchTimeMin(), stats.matchTimeMax());
    groupingTime.addValueBatch(stats.groupingTimeAvg(), stats.groupingTimeCount(),
                               stats.groupingTimeMin(), stats.groupingTimeMax());
    rerankTime.addValueBatch(stats.rerankTimeAvg(), stats.rerankTimeCount(),
                             stats.rerankTimeMin(), stats.rerankTimeMax());
    queryCollateralTime.addValueBatch(stats.queryCollateralTimeAvg(), stats.queryCollateralTimeCount(),
                                      stats.queryCollateralTimeMin(), stats.queryCollateralTimeMax());
    queryLatency.addValueBatch(stats.queryLatencyAvg(), stats.queryLatencyCount(),
                               stats.queryLatencyMin(), stats.queryLatencyMax());
    if (stats.getNumPartitions() > 0) {
        if (stats.getNumPartitions() <= partitions.size()) {
            for (size_t i = 0; i < stats.getNumPartitions(); ++i) {
                partitions[i]->update(stats.getPartition(i));
            }
        } else {
            vespalib::string msg(vespalib::make_string("Num partitions used '%ld' is larger than number of partitions '%ld' configured.",
                                             stats.getNumPartitions(), partitions.size()));
            throw vespalib::IllegalStateException(msg, VESPA_STRLOC);
        }
    }
}

DocumentDBTaggedMetrics::SessionCacheMetrics::SessionCacheMetrics(metrics::MetricSet *parent)
    : metrics::MetricSet("session_cache", {}, "Metrics for session caches (search / grouping requests)", parent),
      search("search", this),
      grouping("grouping", this)
{
}

DocumentDBTaggedMetrics::SessionCacheMetrics::~SessionCacheMetrics() = default;

DocumentDBTaggedMetrics::DocumentsMetrics::DocumentsMetrics(metrics::MetricSet *parent)
    : metrics::MetricSet("documents", {}, "Metrics for various document counts in this document db", parent),
      active("active", {}, "The number of active / searchable documents in this document db", this),
      ready("ready", {}, "The number of ready documents in this document db", this),
      total("total", {}, "The total number of documents in this documents db (ready + not-ready)", this),
      removed("removed", {}, "The number of removed documents in this document db", this)
{
}

DocumentDBTaggedMetrics::DocumentsMetrics::~DocumentsMetrics() = default;

DocumentDBTaggedMetrics::DocumentDBTaggedMetrics(const vespalib::string &docTypeName, size_t maxNumThreads_)
    : MetricSet("documentdb", {{"documenttype", docTypeName}}, "Document DB metrics", nullptr),
      job(this),
      attribute(this),
      index(this),
      ready("ready", this),
      notReady("notready", this),
      removed("removed", this),
      threadingService("threading_service", this),
      matching(this),
      sessionCache(this),
      documents(this),
      totalMemoryUsage(this),
<<<<<<< HEAD
      totalDiskUsage("disk_usage", "", "The total disk usage (in bytes) for this document db", this),
=======
      totalDiskUsage("disk_usage", {}, "The total disk usage (in bytes) for this document db", this),
>>>>>>> 61be11a1
      maxNumThreads(maxNumThreads_)
{
}

DocumentDBTaggedMetrics::~DocumentDBTaggedMetrics() = default;

}<|MERGE_RESOLUTION|>--- conflicted
+++ resolved
@@ -247,11 +247,7 @@
       sessionCache(this),
       documents(this),
       totalMemoryUsage(this),
-<<<<<<< HEAD
-      totalDiskUsage("disk_usage", "", "The total disk usage (in bytes) for this document db", this),
-=======
       totalDiskUsage("disk_usage", {}, "The total disk usage (in bytes) for this document db", this),
->>>>>>> 61be11a1
       maxNumThreads(maxNumThreads_)
 {
 }
