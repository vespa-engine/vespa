--- conflicted
+++ resolved
@@ -215,36 +215,4 @@
         assertSame(input, output);
     }
 
-<<<<<<< HEAD
-    private void assertAssignment(String fieldName, String value, DocumentUpdate output) {
-        FieldUpdate update = output.getFieldUpdate(fieldName);
-        assertNotNull("Update of '" + fieldName + "' exists", update);
-        assertEquals(fieldName, update.getField().getName());
-        assertEquals(1, update.getValueUpdates().size());
-        ValueUpdate<?> combinedAssignment = update.getValueUpdate(0);
-        assertTrue(combinedAssignment instanceof AssignValueUpdate);
-        assertEquals(new StringFieldValue(value), combinedAssignment.getValue());
-    }
-
-    private DocumentOperation process(DocumentOperation input) {
-        Processing proc = new Processing();
-        proc.getDocumentOperations().add(input);
-        indexer.process(proc);
-
-        List<DocumentOperation> operations = proc.getDocumentOperations();
-        if (operations.isEmpty()) return null;
-        assertEquals(1, operations.size());
-        return operations.get(0);
-    }
-
-    @SuppressWarnings("deprecation")
-    private static IndexingProcessor newProcessor(String configId) {
-        return new IndexingProcessor(new DocumentTypeManager(ConfigGetter.getConfig(DocumentmanagerConfig.class, configId)),
-                                     ConfigGetter.getConfig(IlscriptsConfig.class, configId),
-                                     new SimpleLinguistics(),
-                                     new ComponentRegistry<>(),
-                                     new ComponentRegistry<>());
-    }
-=======
->>>>>>> a7fbab09
 }