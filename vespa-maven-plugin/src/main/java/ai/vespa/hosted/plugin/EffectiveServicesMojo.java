// Copyright 2020 Oath Inc. Licensed under the terms of the Apache 2.0 license. See LICENSE in the project root.
package ai.vespa.hosted.plugin;

import com.yahoo.config.application.XmlPreProcessor;
import com.yahoo.config.provision.InstanceName;
import com.yahoo.config.provision.zone.ZoneId;
import org.apache.maven.plugins.annotations.Mojo;
import org.apache.maven.plugins.annotations.Parameter;
import org.w3c.dom.Document;

import javax.xml.transform.OutputKeys;
import javax.xml.transform.Transformer;
import javax.xml.transform.TransformerFactory;
import javax.xml.transform.dom.DOMSource;
import javax.xml.transform.stream.StreamResult;
import java.io.File;
import java.io.StringWriter;
import java.io.Writer;
import java.nio.charset.StandardCharsets;
import java.nio.file.Files;
import java.nio.file.Path;
import java.nio.file.Paths;

/**
 * Computes the effective services.xml for the indicated zone.
 *
 * @author jonmv
 * @author olaa
 */
@Mojo(name = "effectiveServices")
public class EffectiveServicesMojo extends AbstractVespaDeploymentMojo {

    @Parameter(property = "servicesFile", defaultValue = "src/main/application/services.xml")
    private String servicesFile;

    @Parameter(property = "outputDirectory", defaultValue = "target")
    private String outputDirectory;

    @Override
    protected void doExecute() throws Exception {
        File services = new File(servicesFile);
        if ( ! services.isFile())
            throw new IllegalArgumentException(servicesFile + " does not exist. Set correct path with -DservicesFile=<path to services.xml>");

        ZoneId zone = zoneOf(environment, region);
        Path output = Paths.get(outputDirectory).resolve("services-" + zone.environment().value() + "-" + zone.region().value() + ".xml");
        Files.write(output, effectiveServices(services, zone, InstanceName.from(instance)).getBytes(StandardCharsets.UTF_8));
        getLog().info("Effective services for " + zone + " written to " + output);
    }

<<<<<<< HEAD
    static String effectiveServices(File servicesFile, ZoneId zone) throws Exception {
        Document processedServicesXml = new XmlPreProcessor(servicesFile.getParentFile(), servicesFile,
                                                            InstanceName.from("default"), zone.environment(), zone.region()).run();
=======
    static String effectiveServices(File servicesFile, ZoneId zone, InstanceName instance) throws Exception {
        Document processedServicesXml = new XmlPreProcessor(servicesFile.getParentFile(),
                                                            servicesFile,
                                                            instance,
                                                            zone.environment(),
                                                            zone.region())
                .run();
>>>>>>> 54c7153a
        Transformer transformer = TransformerFactory.newInstance().newTransformer();
        transformer.setOutputProperty(OutputKeys.INDENT, "yes");
        Writer writer = new StringWriter();
        transformer.transform(new DOMSource(processedServicesXml), new StreamResult(writer));
        return writer.toString().replaceAll("\n(\\s*\n)+","\n");
    }

}
<|MERGE_RESOLUTION|>--- conflicted
+++ resolved
@@ -48,11 +48,6 @@
         getLog().info("Effective services for " + zone + " written to " + output);
     }
 
-<<<<<<< HEAD
-    static String effectiveServices(File servicesFile, ZoneId zone) throws Exception {
-        Document processedServicesXml = new XmlPreProcessor(servicesFile.getParentFile(), servicesFile,
-                                                            InstanceName.from("default"), zone.environment(), zone.region()).run();
-=======
     static String effectiveServices(File servicesFile, ZoneId zone, InstanceName instance) throws Exception {
         Document processedServicesXml = new XmlPreProcessor(servicesFile.getParentFile(),
                                                             servicesFile,
@@ -60,7 +55,6 @@
                                                             zone.environment(),
                                                             zone.region())
                 .run();
->>>>>>> 54c7153a
         Transformer transformer = TransformerFactory.newInstance().newTransformer();
         transformer.setOutputProperty(OutputKeys.INDENT, "yes");
         Writer writer = new StringWriter();
