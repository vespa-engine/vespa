--- conflicted
+++ resolved
@@ -296,7 +296,6 @@
             APPLICATION_ID
     );
 
-<<<<<<< HEAD
     public static final UnboundBooleanFlag DELETE_UNMAINTAINED_CERTIFICATES = defineFeatureFlag(
             "delete-unmaintained-certificates", false,
             List.of("andreer"), "2021-09-23", "2021-11-11",
@@ -304,7 +303,6 @@
             "Takes effect on next run of EndpointCertificateMaintainer"
     );
 
-=======
     public static final UnboundBooleanFlag ENABLE_TENANT_DEVELOPER_ROLE = defineFeatureFlag(
             "enable-tenant-developer-role", false,
             List.of("bjorncs"), "2021-09-23", "2021-12-31",
@@ -344,7 +342,6 @@
             "Takes effect at redeploy",
             ZONE_ID, APPLICATION_ID);
 
->>>>>>> 299e8fea
     /** WARNING: public for testing: All flags should be defined in {@link Flags}. */
     public static UnboundBooleanFlag defineFeatureFlag(String flagId, boolean defaultValue, List<String> owners,
                                                        String createdAt, String expiresAt, String description,
