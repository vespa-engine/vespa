// Copyright Yahoo. Licensed under the terms of the Apache 2.0 license. See LICENSE in the project root.
package com.yahoo.vespa.flags;

import com.yahoo.component.Vtag;
import com.yahoo.vespa.defaults.Defaults;

import java.time.Instant;
import java.time.LocalDate;
import java.time.ZoneOffset;
import java.time.format.DateTimeFormatter;
import java.util.List;
import java.util.Optional;
import java.util.TreeMap;
import java.util.function.Predicate;

import static com.yahoo.vespa.flags.FetchVector.Dimension.APPLICATION_ID;
import static com.yahoo.vespa.flags.FetchVector.Dimension.CLUSTER_ID;
import static com.yahoo.vespa.flags.FetchVector.Dimension.CLUSTER_TYPE;
import static com.yahoo.vespa.flags.FetchVector.Dimension.CONSOLE_USER_EMAIL;
import static com.yahoo.vespa.flags.FetchVector.Dimension.HOSTNAME;
import static com.yahoo.vespa.flags.FetchVector.Dimension.NODE_TYPE;
import static com.yahoo.vespa.flags.FetchVector.Dimension.TENANT_ID;
import static com.yahoo.vespa.flags.FetchVector.Dimension.VESPA_VERSION;

/**
 * Definitions of feature flags.
 *
 * <p>To use feature flags, define the flag in this class as an "unbound" flag, e.g. {@link UnboundBooleanFlag}
 * or {@link UnboundStringFlag}. At the location you want to get the value of the flag, you need the following:</p>
 *
 * <ol>
 *     <li>The unbound flag</li>
 *     <li>A {@link FlagSource}. The flag source is typically available as an injectable component. Binding
 *     an unbound flag to a flag source produces a (bound) flag, e.g. {@link BooleanFlag} and {@link StringFlag}.</li>
 *     <li>If you would like your flag value to be dependent on e.g. the application ID, then 1. you should
 *     declare this in the unbound flag definition in this file (referring to
 *     {@link FetchVector.Dimension#APPLICATION_ID}), and 2. specify the application ID when retrieving the value, e.g.
 *     {@link BooleanFlag#with(FetchVector.Dimension, String)}. See {@link FetchVector} for more info.</li>
 * </ol>
 *
 * <p>Once the code is in place, you can override the flag value. This depends on the flag source, but typically
 * there is a REST API for updating the flags in the config server, which is the root of all flag sources in the zone.</p>
 *
 * @author hakonhall
 */
public class Flags {

    private static volatile TreeMap<FlagId, FlagDefinition> flags = new TreeMap<>();

    public static final UnboundBooleanFlag DROP_CACHES = defineFeatureFlag(
            "drop-caches", false,
            List.of("hakonhall", "baldersheim"), "2023-03-06", "2023-08-05",
            "Drop caches on tenant hosts",
            "Takes effect on next tick",
            // The application ID is the exclusive application ID associated with the host,
            // if any, or otherwise hosted-vespa:tenant-host:default.
            APPLICATION_ID, TENANT_ID, CLUSTER_ID, CLUSTER_TYPE);

    public static final UnboundDoubleFlag DEFAULT_TERM_WISE_LIMIT = defineDoubleFlag(
            "default-term-wise-limit", 1.0,
            List.of("baldersheim"), "2020-12-02", "2023-12-31",
            "Default limit for when to apply termwise query evaluation",
            "Takes effect at redeployment",
            APPLICATION_ID);

    public static final UnboundStringFlag QUERY_DISPATCH_POLICY = defineStringFlag(
            "query-dispatch-policy", "adaptive",
            List.of("baldersheim"), "2022-08-20", "2023-12-31",
            "Select query dispatch policy, valid values are adaptive, round-robin, best-of-random-2," +
                    " latency-amortized-over-requests, latency-amortized-over-time",
            "Takes effect at redeployment (requires restart)",
            APPLICATION_ID);
    public static final UnboundStringFlag SUMMARY_DECODE_POLICY = defineStringFlag(
            "summary-decode-policy", "eager",
            List.of("baldersheim"), "2023-03-30", "2023-12-31",
            "Select summary decoding policy, valid values are eager and on-demand/ondemand.",
            "Takes effect at redeployment (requires restart)",
            APPLICATION_ID);

    public static final UnboundStringFlag FEED_SEQUENCER_TYPE = defineStringFlag(
            "feed-sequencer-type", "THROUGHPUT",
            List.of("baldersheim"), "2020-12-02", "2023-12-31",
            "Selects type of sequenced executor used for feeding in proton, valid values are LATENCY, ADAPTIVE, THROUGHPUT",
            "Takes effect at redeployment (requires restart)",
            APPLICATION_ID);

    public static final UnboundIntFlag MAX_UNCOMMITTED_MEMORY = defineIntFlag(
            "max-uncommitted-memory", 130000,
            List.of("geirst, baldersheim"), "2021-10-21", "2023-12-31",
            "Max amount of memory holding updates to an attribute before we do a commit.",
            "Takes effect at redeployment",
            APPLICATION_ID);

    public static final UnboundStringFlag RESPONSE_SEQUENCER_TYPE = defineStringFlag(
            "response-sequencer-type", "ADAPTIVE",
            List.of("baldersheim"), "2020-12-02", "2023-12-31",
            "Selects type of sequenced executor used for mbus responses, valid values are LATENCY, ADAPTIVE, THROUGHPUT",
            "Takes effect at redeployment",
            APPLICATION_ID);

    public static final UnboundIntFlag RESPONSE_NUM_THREADS = defineIntFlag(
            "response-num-threads", 2,
            List.of("baldersheim"), "2020-12-02", "2023-12-31",
            "Number of threads used for mbus responses, default is 2, negative number = numcores/4",
            "Takes effect at redeployment",
            APPLICATION_ID);

    public static final UnboundBooleanFlag USE_ASYNC_MESSAGE_HANDLING_ON_SCHEDULE = defineFeatureFlag(
            "async-message-handling-on-schedule", false,
            List.of("baldersheim"), "2020-12-02", "2023-12-31",
            "Optionally deliver async messages in own thread",
            "Takes effect at redeployment",
            APPLICATION_ID);

    public static final UnboundDoubleFlag FEED_CONCURRENCY = defineDoubleFlag(
            "feed-concurrency", 0.5,
            List.of("baldersheim"), "2020-12-02", "2023-12-31",
            "How much concurrency should be allowed for feed",
            "Takes effect at redeployment",
            APPLICATION_ID);

    public static final UnboundDoubleFlag FEED_NICENESS = defineDoubleFlag(
            "feed-niceness", 0.0,
            List.of("baldersheim"), "2022-06-24", "2023-12-31",
            "How nice feeding shall be",
            "Takes effect at redeployment",
            APPLICATION_ID);


    public static final UnboundIntFlag MBUS_JAVA_NUM_TARGETS = defineIntFlag(
            "mbus-java-num-targets", 2,
            List.of("baldersheim"), "2022-07-05", "2023-12-31",
            "Number of rpc targets per service",
            "Takes effect at redeployment",
            APPLICATION_ID);
    public static final UnboundIntFlag MBUS_CPP_NUM_TARGETS = defineIntFlag(
            "mbus-cpp-num-targets", 2,
            List.of("baldersheim"), "2022-07-05", "2023-12-31",
            "Number of rpc targets per service",
            "Takes effect at redeployment",
            APPLICATION_ID);
    public static final UnboundIntFlag RPC_NUM_TARGETS = defineIntFlag(
            "rpc-num-targets", 2,
            List.of("baldersheim"), "2022-07-05", "2023-12-31",
            "Number of rpc targets per content node",
            "Takes effect at redeployment",
            APPLICATION_ID);
    public static final UnboundIntFlag MBUS_JAVA_EVENTS_BEFORE_WAKEUP = defineIntFlag(
            "mbus-java-events-before-wakeup", 1,
            List.of("baldersheim"), "2022-07-05", "2023-12-31",
            "Number write events before waking up transport thread",
            "Takes effect at redeployment",
            APPLICATION_ID);
    public static final UnboundIntFlag MBUS_CPP_EVENTS_BEFORE_WAKEUP = defineIntFlag(
            "mbus-cpp-events-before-wakeup", 1,
            List.of("baldersheim"), "2022-07-05", "2023-12-31",
            "Number write events before waking up transport thread",
            "Takes effect at redeployment",
            APPLICATION_ID);
    public static final UnboundIntFlag RPC_EVENTS_BEFORE_WAKEUP = defineIntFlag(
            "rpc-events-before-wakeup", 1,
            List.of("baldersheim"), "2022-07-05", "2023-12-31",
            "Number write events before waking up transport thread",
            "Takes effect at redeployment",
            APPLICATION_ID);

    public static final UnboundIntFlag MBUS_NUM_NETWORK_THREADS = defineIntFlag(
            "mbus-num-network-threads", 1,
            List.of("baldersheim"), "2022-07-01", "2023-12-31",
            "Number of threads used for mbus network",
            "Takes effect at redeployment",
            APPLICATION_ID);

    public static final UnboundBooleanFlag SHARED_STRING_REPO_NO_RECLAIM = defineFeatureFlag(
            "shared-string-repo-no-reclaim", false,
            List.of("baldersheim"), "2022-06-14", "2023-12-31",
            "Controls whether we do track usage and reclaim unused enum values in shared string repo",
            "Takes effect at redeployment",
            APPLICATION_ID);

    public static final UnboundBooleanFlag CONTAINER_DUMP_HEAP_ON_SHUTDOWN_TIMEOUT = defineFeatureFlag(
            "container-dump-heap-on-shutdown-timeout", false,
            List.of("baldersheim"), "2021-09-25", "2023-12-31",
            "Will trigger a heap dump during if container shutdown times out",
            "Takes effect at redeployment",
            APPLICATION_ID);
    public static final UnboundBooleanFlag LOAD_CODE_AS_HUGEPAGES = defineFeatureFlag(
            "load-code-as-hugepages", false,
            List.of("baldersheim"), "2022-05-13", "2023-12-31",
            "Will try to map the code segment with huge (2M) pages",
            "Takes effect at redeployment",
            APPLICATION_ID);

    public static final UnboundDoubleFlag CONTAINER_SHUTDOWN_TIMEOUT = defineDoubleFlag(
            "container-shutdown-timeout", 50.0,
            List.of("baldersheim"), "2021-09-25", "2023-12-31",
            "Timeout for shutdown of a jdisc container",
            "Takes effect at redeployment",
            APPLICATION_ID);

    // TODO: Move to a permanent flag
    public static final UnboundListFlag<String> ALLOWED_ATHENZ_PROXY_IDENTITIES = defineListFlag(
            "allowed-athenz-proxy-identities", List.of(), String.class,
            List.of("bjorncs", "tokle"), "2021-02-10", "2023-09-01",
            "Allowed Athenz proxy identities",
            "takes effect at redeployment");

    public static final UnboundIntFlag MAX_ACTIVATION_INHIBITED_OUT_OF_SYNC_GROUPS = defineIntFlag(
            "max-activation-inhibited-out-of-sync-groups", 0,
            List.of("vekterli"), "2021-02-19", "2023-09-01",
            "Allows replicas in up to N content groups to not be activated " +
            "for query visibility if they are out of sync with a majority of other replicas",
            "Takes effect at redeployment",
            APPLICATION_ID);

    public static final UnboundDoubleFlag MIN_NODE_RATIO_PER_GROUP = defineDoubleFlag(
            "min-node-ratio-per-group", 0.0,
            List.of("geirst", "vekterli"), "2021-07-16", "2023-09-01",
            "Minimum ratio of nodes that have to be available (i.e. not Down) in any hierarchic content cluster group for the group to be Up",
            "Takes effect at redeployment",
            APPLICATION_ID);

    public static final UnboundStringFlag SYSTEM_MEMORY_HIGH = defineStringFlag(
            "system-memory-high", "",
            List.of("baldersheim"), "2023-02-14", "2023-12-31",
            "The value to write to /sys/fs/cgroup/system.slice/memory.high, if non-empty.",
            "Takes effect on next tick.",
            NODE_TYPE);

    public static final UnboundStringFlag SYSTEM_MEMORY_MAX = defineStringFlag(
            "system-memory-max", "",
            List.of("baldersheim"), "2023-02-14", "2023-12-31",
            "The value to write to /sys/fs/cgroup/system.slice/memory.max, if non-empty.",
            "Takes effect on next tick.",
            NODE_TYPE);

    public static final UnboundBooleanFlag ENABLED_HORIZON_DASHBOARD = defineFeatureFlag(
            "enabled-horizon-dashboard", false,
            List.of("olaa"), "2021-09-13", "2023-09-01",
            "Enable Horizon dashboard",
            "Takes effect immediately",
            TENANT_ID, CONSOLE_USER_EMAIL
    );

    public static final UnboundBooleanFlag USE_V8_GEO_POSITIONS = defineFeatureFlag(
            "use-v8-geo-positions", true,
            List.of("arnej"), "2021-11-15", "2023-12-31",
            "Use Vespa 8 types and formats for geographical positions",
            "Takes effect at redeployment",
            APPLICATION_ID);

    public static final UnboundIntFlag MAX_COMPACT_BUFFERS = defineIntFlag(
                "max-compact-buffers", 1,
                List.of("baldersheim", "geirst", "toregge"), "2021-12-15", "2023-12-31",
                "Upper limit of buffers to compact in a data store at the same time for each reason (memory usage, address space usage)",
                "Takes effect at redeployment",
            APPLICATION_ID);

    public static final UnboundBooleanFlag ENABLE_PROXY_PROTOCOL_MIXED_MODE = defineFeatureFlag(
            "enable-proxy-protocol-mixed-mode", true,
            List.of("tokle"), "2022-05-09", "2023-09-01",
            "Enable or disable proxy protocol mixed mode",
            "Takes effect on redeployment",
            APPLICATION_ID);

    public static final UnboundStringFlag LOG_FILE_COMPRESSION_ALGORITHM = defineStringFlag(
            "log-file-compression-algorithm", "",
            List.of("arnej"), "2022-06-14", "2024-12-31",
            "Which algorithm to use for compressing log files. Valid values: empty string (default), gzip, zstd",
            "Takes effect immediately",
            APPLICATION_ID);

    public static final UnboundBooleanFlag SEPARATE_METRIC_CHECK_CONFIG = defineFeatureFlag(
            "separate-metric-check-config", false,
            List.of("olaa"), "2022-07-04", "2023-09-01",
            "Determines whether one metrics config check should be written per Vespa node",
            "Takes effect on next tick",
            HOSTNAME);

    public static final UnboundStringFlag TLS_CAPABILITIES_ENFORCEMENT_MODE = defineStringFlag(
            "tls-capabilities-enforcement-mode", "disable",
            List.of("bjorncs", "vekterli"), "2022-07-21", "2024-01-01",
            "Configure Vespa TLS capability enforcement mode",
            "Takes effect on restart of Docker container",
            APPLICATION_ID,HOSTNAME,NODE_TYPE,TENANT_ID,VESPA_VERSION
    );

<<<<<<< HEAD
=======
    public static final UnboundBooleanFlag RESTRICT_DATA_PLANE_BINDINGS = defineFeatureFlag(
            "restrict-data-plane-bindings", false,
            List.of("mortent"), "2022-09-08", "2023-09-01",
            "Use restricted data plane bindings",
            "Takes effect at redeployment",
            APPLICATION_ID);

>>>>>>> b8fd1760
    public static final UnboundBooleanFlag ENABLE_OTELCOL = defineFeatureFlag(
            "enable-otel-collector", false,
            List.of("olaa"), "2022-09-23", "2023-09-01",
            "Whether an OpenTelemetry collector should be enabled",
            "Takes effect at next tick",
            APPLICATION_ID);

    public static final UnboundStringFlag CORE_ENCRYPTION_PUBLIC_KEY_ID = defineStringFlag(
            "core-encryption-public-key-id", "",
            List.of("vekterli"), "2022-11-03", "2023-10-01",
            "Specifies which public key to use for core dump encryption.",
            "Takes effect on the next tick.",
            NODE_TYPE, HOSTNAME);

    public static final UnboundBooleanFlag ENABLE_GLOBAL_PHASE = defineFeatureFlag(
            "enable-global-phase", true,
            List.of("arnej", "bjorncs"), "2023-02-28", "2024-01-10",
            "Enable global phase ranking",
            "Takes effect at redeployment",
            APPLICATION_ID);

    public static final UnboundBooleanFlag NODE_ADMIN_TENANT_SERVICE_REGISTRY = defineFeatureFlag(
            "node-admin-tenant-service-registry", true,
            List.of("olaa"), "2023-04-12", "2023-08-07",
            "Whether AthenzCredentialsMaintainer in node-admin should create tenant service identity certificate",
            "Takes effect on next tick",
            HOSTNAME, VESPA_VERSION, APPLICATION_ID
    );

    public static final UnboundBooleanFlag ENABLE_CROWDSTRIKE = defineFeatureFlag(
            "enable-crowdstrike", true, List.of("andreer"), "2023-04-13", "2023-08-31",
            "Whether to enable CrowdStrike.", "Takes effect on next host admin tick",
            HOSTNAME);

    public static final UnboundBooleanFlag ALLOW_MORE_THAN_ONE_CONTENT_GROUP_DOWN = defineFeatureFlag(
            "allow-more-than-one-content-group-down", false, List.of("hmusum"), "2023-04-14", "2023-08-15",
            "Whether to enable possible configuration of letting more than one content group down",
            "Takes effect at redeployment",
            APPLICATION_ID);

    public static final UnboundBooleanFlag RANDOMIZED_ENDPOINT_NAMES = defineFeatureFlag(
            "randomized-endpoint-names", false, List.of("andreer"), "2023-04-26", "2023-08-30",
            "Whether to use randomized endpoint names",
            "Takes effect on application deployment",
            APPLICATION_ID);

    public static final UnboundIntFlag CERT_POOL_SIZE = defineIntFlag(
            "cert-pool-size", 0, List.of("andreer"), "2023-06-19", "2023-08-25",
            "Target number of preprovisioned endpoints certificates to maintain",
            "Takes effect on next run of CertPoolMaintainer"
    );

    public static final UnboundStringFlag CONTAINER_IMAGE_PULL_IO_MAX = defineStringFlag(
            "container-image-pull-io-max", "", List.of("freva"), "2023-08-04", "2023-09-15",
            "The value (excluding the device name) of io.max cgroup used by container image pull, e.g. 'wiops=100', or 'wbps=10000 riops=20', or empty for unlimited",
            "Takes effect at next host-admin tick");

    public static final UnboundBooleanFlag ENABLE_THE_ONE_THAT_SHOULD_NOT_BE_NAMED = defineFeatureFlag(
            "enable-the-one-that-should-not-be-named", false, List.of("hmusum"), "2023-05-08", "2023-08-15",
            "Whether to enable the one program that should not be named",
            "Takes effect at next host-admin tick");

    public static final UnboundListFlag<String> WEIGHTED_ENDPOINT_RECORD_TTL = defineListFlag(
            "weighted-endpoint-record-ttl", List.of(), String.class, List.of("jonmv"), "2023-05-16", "2023-09-01",
            "A list of endpoints and custom TTLs, on the form \"endpoint-fqdn:TTL-seconds\". " +
            "Where specified, CNAME records are used instead of the default ALIAS records, which have a default 60s TTL.",
            "Takes effect at redeployment from controller");

    public static final UnboundBooleanFlag ENABLE_DATAPLANE_PROXY = defineFeatureFlag(
            "enable-dataplane-proxy", false,
            List.of("mortent", "olaa"), "2023-05-15", "2023-09-01",
            "Whether to enable dataplane proxy",
            "Takes effect at redeployment",
            APPLICATION_ID
    );
    public static final UnboundBooleanFlag ENABLE_NESTED_MULTIVALUE_GROUPING = defineFeatureFlag(
            "enable-nested-multivalue-grouping", false,
            List.of("baldersheim"), "2023-06-29", "2023-12-31",
            "Should we enable proper nested multivalue grouping",
            "Takes effect at redeployment",
            APPLICATION_ID);

    public static final UnboundBooleanFlag USE_RECONFIGURABLE_DISPATCHER = defineFeatureFlag(
            "use-reconfigurable-dispatcher", false,
            List.of("jonmv"), "2023-07-14", "2023-10-01",
            "Whether to set up a ReconfigurableDispatcher with config self-sub for backend nodes",
            "Takes effect at redeployment",
            APPLICATION_ID);

    public static final UnboundBooleanFlag WRITE_CONFIG_SERVER_SESSION_DATA_AS_ONE_BLOB = defineFeatureFlag(
            "write-config-server-session-data-as-blob", false,
            List.of("hmuusm"), "2023-07-19", "2023-09-01",
            "Whether to write config server session data in one blob or as individual paths",
            "Takes effect immediately");

    public static final UnboundBooleanFlag READ_CONFIG_SERVER_SESSION_DATA_AS_ONE_BLOB = defineFeatureFlag(
            "read-config-server-session-data-as-blob", false,
            List.of("hmuusm"), "2023-07-19", "2023-09-01",
            "Whether to read config server session data from sesion data blob or from individual paths",
            "Takes effect immediately");

    public static final UnboundBooleanFlag USE_VESPA_USER_EVERYWHERE = defineFeatureFlag(
            "use-vespa-user-everywhere", false,
            List.of("aressem"), "2023-07-28", "2023-09-01",
            "Use the vespa user for running Vespa everywhere",
            "Takes effect immediately");

    /** WARNING: public for testing: All flags should be defined in {@link Flags}. */
    public static UnboundBooleanFlag defineFeatureFlag(String flagId, boolean defaultValue, List<String> owners,
                                                       String createdAt, String expiresAt, String description,
                                                       String modificationEffect, FetchVector.Dimension... dimensions) {
        return define(UnboundBooleanFlag::new, flagId, defaultValue, owners, createdAt, expiresAt, description, modificationEffect, dimensions);
    }

    /** WARNING: public for testing: All flags should be defined in {@link Flags}. */
    public static UnboundStringFlag defineStringFlag(String flagId, String defaultValue, List<String> owners,
                                                     String createdAt, String expiresAt, String description,
                                                     String modificationEffect, FetchVector.Dimension... dimensions) {
        return defineStringFlag(flagId, defaultValue, owners,
                                createdAt, expiresAt, description,
                                modificationEffect, value -> true,
                                dimensions);
    }

    /** WARNING: public for testing: All flags should be defined in {@link Flags}. */
    public static UnboundStringFlag defineStringFlag(String flagId, String defaultValue, List<String> owners,
                                                     String createdAt, String expiresAt, String description,
                                                     String modificationEffect, Predicate<String> validator,
                                                     FetchVector.Dimension... dimensions) {
        return define((i, d, v) -> new UnboundStringFlag(i, d, v, validator),
                      flagId, defaultValue, owners, createdAt, expiresAt, description, modificationEffect, dimensions);
    }

    /** WARNING: public for testing: All flags should be defined in {@link Flags}. */
    public static UnboundIntFlag defineIntFlag(String flagId, int defaultValue, List<String> owners,
                                               String createdAt, String expiresAt, String description,
                                               String modificationEffect, FetchVector.Dimension... dimensions) {
        return define(UnboundIntFlag::new, flagId, defaultValue, owners, createdAt, expiresAt, description, modificationEffect, dimensions);
    }

    /** WARNING: public for testing: All flags should be defined in {@link Flags}. */
    public static UnboundLongFlag defineLongFlag(String flagId, long defaultValue, List<String> owners,
                                                 String createdAt, String expiresAt, String description,
                                                 String modificationEffect, FetchVector.Dimension... dimensions) {
        return define(UnboundLongFlag::new, flagId, defaultValue, owners, createdAt, expiresAt, description, modificationEffect, dimensions);
    }

    /** WARNING: public for testing: All flags should be defined in {@link Flags}. */
    public static UnboundDoubleFlag defineDoubleFlag(String flagId, double defaultValue, List<String> owners,
                                                     String createdAt, String expiresAt, String description,
                                                     String modificationEffect, FetchVector.Dimension... dimensions) {
        return define(UnboundDoubleFlag::new, flagId, defaultValue, owners, createdAt, expiresAt, description, modificationEffect, dimensions);
    }

    /** WARNING: public for testing: All flags should be defined in {@link Flags}. */
    public static <T> UnboundJacksonFlag<T> defineJacksonFlag(String flagId, T defaultValue, Class<T> jacksonClass, List<String> owners,
                                                              String createdAt, String expiresAt, String description,
                                                              String modificationEffect, FetchVector.Dimension... dimensions) {
        return define((id2, defaultValue2, vector2) -> new UnboundJacksonFlag<>(id2, defaultValue2, vector2, jacksonClass),
                flagId, defaultValue, owners, createdAt, expiresAt, description, modificationEffect, dimensions);
    }

    /** WARNING: public for testing: All flags should be defined in {@link Flags}. */
    public static <T> UnboundListFlag<T> defineListFlag(String flagId, List<T> defaultValue, Class<T> elementClass,
                                                        List<String> owners, String createdAt, String expiresAt,
                                                        String description, String modificationEffect, FetchVector.Dimension... dimensions) {
        return define((fid, dval, fvec) -> new UnboundListFlag<>(fid, dval, elementClass, fvec),
                flagId, defaultValue, owners, createdAt, expiresAt, description, modificationEffect, dimensions);
    }

    @FunctionalInterface
    private interface TypedUnboundFlagFactory<T, U extends UnboundFlag<?, ?, ?>> {
        U create(FlagId id, T defaultValue, FetchVector defaultFetchVector);
    }

    /**
     * Defines a Flag.
     *
     * @param factory            Factory for creating unbound flag of type U
     * @param flagId             The globally unique FlagId.
     * @param defaultValue       The default value if none is present after resolution.
     * @param description        Description of how the flag is used.
     * @param modificationEffect What is required for the flag to take effect? A restart of process? immediately? etc.
     * @param dimensions         What dimensions will be set in the {@link FetchVector} when fetching
     *                           the flag value in
     *                           {@link FlagSource#fetch(FlagId, FetchVector) FlagSource::fetch}.
     *                           For instance, if APPLICATION is one of the dimensions here, you should make sure
     *                           APPLICATION is set to the ApplicationId in the fetch vector when fetching the RawFlag
     *                           from the FlagSource.
     *                           SYSTEM, CLOUD, ENVIRONMENT, and ZONE_ID are special:  These dimensions are resolved just
     *                           before the flag data is published to a zone.  This means there is never any need to set
     *                           these dimensions when resolving a flag, and setting these dimensions just before resolving
     *                           the flag will have no effect.
     *                           There is one exception.  If any of these dimensions are declared when defining a flag,
     *                           then those dimensions are NOT resolved when published to the controllers.  This allows
     *                           the controller to resolve the flag to different values based on which cloud or zone
     *                           it is operating on.  Flags should NOT declare these dimensions unless they intend to
     *                           use them in the controller in this way.
     * @param <T>                The boxed type of the flag value, e.g. Boolean for flags guarding features.
     * @param <U>                The type of the unbound flag, e.g. UnboundBooleanFlag.
     * @return An unbound flag with {@link FetchVector.Dimension#HOSTNAME HOSTNAME} and
     *         {@link FetchVector.Dimension#VESPA_VERSION VESPA_VERSION} already set. The ZONE environment
     *         is typically implicit.
     */
    private static <T, U extends UnboundFlag<?, ?, ?>> U define(TypedUnboundFlagFactory<T, U> factory,
                                                                String flagId,
                                                                T defaultValue,
                                                                List<String> owners,
                                                                String createdAt,
                                                                String expiresAt,
                                                                String description,
                                                                String modificationEffect,
                                                                FetchVector.Dimension[] dimensions) {
        FlagId id = new FlagId(flagId);
        FetchVector vector = new FetchVector()
                .with(HOSTNAME, Defaults.getDefaults().vespaHostname())
                // Warning: In unit tests and outside official Vespa releases, the currentVersion is e.g. 7.0.0
                // (determined by the current major version). Consider not setting VESPA_VERSION if minor = micro = 0.
                .with(VESPA_VERSION, Vtag.currentVersion.toFullString());
        U unboundFlag = factory.create(id, defaultValue, vector);
        FlagDefinition definition = new FlagDefinition(
                unboundFlag, owners, parseDate(createdAt), parseDate(expiresAt), description, modificationEffect, dimensions);
        flags.put(id, definition);
        return unboundFlag;
    }

    private static Instant parseDate(String rawDate) {
        return DateTimeFormatter.ISO_DATE.parse(rawDate, LocalDate::from).atStartOfDay().toInstant(ZoneOffset.UTC);
    }

    public static List<FlagDefinition> getAllFlags() {
        return List.copyOf(flags.values());
    }

    public static Optional<FlagDefinition> getFlag(FlagId flagId) {
        return Optional.ofNullable(flags.get(flagId));
    }

    /**
     * Allows the statically defined flags to be controlled in a test.
     *
     * <p>Returns a Replacer instance to be used with e.g. a try-with-resources block. Within the block,
     * the flags starts out as cleared. Flags can be defined, etc. When leaving the block, the flags from
     * before the block is reinserted.
     *
     * <p>NOT thread-safe. Tests using this cannot run in parallel.
     */
    public static Replacer clearFlagsForTesting(FlagId... flagsToKeep) {
        return new Replacer(flagsToKeep);
    }

    public static class Replacer implements AutoCloseable {
        private static volatile boolean flagsCleared = false;

        private final TreeMap<FlagId, FlagDefinition> savedFlags;

        private Replacer(FlagId... flagsToKeep) {
            verifyAndSetFlagsCleared(true);
            this.savedFlags = Flags.flags;
            Flags.flags = new TreeMap<>();
            List.of(flagsToKeep).forEach(id -> Flags.flags.put(id, savedFlags.get(id)));
        }

        @Override
        public void close() {
            verifyAndSetFlagsCleared(false);
            Flags.flags = savedFlags;
        }

        /**
         * Used to implement a simple verification that Replacer is not used by multiple threads.
         * For instance two different tests running in parallel cannot both use Replacer.
         */
        private static void verifyAndSetFlagsCleared(boolean newValue) {
            if (flagsCleared == newValue) {
                throw new IllegalStateException("clearFlagsForTesting called while already cleared - running tests in parallell!?");
            }
            flagsCleared = newValue;
        }
    }
}<|MERGE_RESOLUTION|>--- conflicted
+++ resolved
@@ -285,16 +285,6 @@
             APPLICATION_ID,HOSTNAME,NODE_TYPE,TENANT_ID,VESPA_VERSION
     );
 
-<<<<<<< HEAD
-=======
-    public static final UnboundBooleanFlag RESTRICT_DATA_PLANE_BINDINGS = defineFeatureFlag(
-            "restrict-data-plane-bindings", false,
-            List.of("mortent"), "2022-09-08", "2023-09-01",
-            "Use restricted data plane bindings",
-            "Takes effect at redeployment",
-            APPLICATION_ID);
-
->>>>>>> b8fd1760
     public static final UnboundBooleanFlag ENABLE_OTELCOL = defineFeatureFlag(
             "enable-otel-collector", false,
             List.of("olaa"), "2022-09-23", "2023-09-01",
