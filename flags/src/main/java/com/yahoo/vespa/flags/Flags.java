--- conflicted
+++ resolved
@@ -371,20 +371,19 @@
             TENANT_ID
     );
 
-<<<<<<< HEAD
     public static final UnboundBooleanFlag USE_TRITON = defineFeatureFlag(
             "use-triton", false,
             List.of("bjorncs"), "2025-04-30", "2026-01-04",
             "Whether to use Triton as ONNX runtime",
             "Takes effect at redeployment"
-=======
+    );
+
     public static final UnboundBooleanFlag DELETE_TENANT_ROLES = defineFeatureFlag(
             "delete-tenant-roles", false,
             List.of("andreer"), "2025-05-05", "2025-06-01",
             "Whether to delete tenant specific roles",
             "Role deletion happens when tenant is next processed by TenantRoleMaintainer",
             TENANT_ID
->>>>>>> 857a37a2
     );
 
     /** WARNING: public for testing: All flags should be defined in {@link Flags}. */
