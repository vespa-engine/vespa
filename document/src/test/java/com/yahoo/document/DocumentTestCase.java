--- conflicted
+++ resolved
@@ -864,38 +864,6 @@
         doc.setFieldValue("something", testlist);
     }
 
-<<<<<<< HEAD
-    @Test
-    public void testCompressionConfiguredIsIgnored() {
-
-        int size_uncompressed;
-        {
-            DocumentTypeManager docMan = DocumentTypeManager.fromFile("src/tests/data/cppdocument.cfg");
-            Document doc = new Document(docMan.getDocumentType("serializetest"), new DocumentId("id:ns:serializetest::test"));
-
-            doc.setFieldValue("stringfield",
-                              "compress me compress me compress me compress me compress me compress me compress me compress me compress me compress me compress me compress me compress me compress me compress me compress me compress me compress me compress me compress me compress me compress me compress me compress me ");
-
-            GrowableByteBuffer data = new GrowableByteBuffer();
-            doc.serialize(data);
-            size_uncompressed = data.position();
-        }
-
-        DocumentTypeManager docMan = DocumentTypeManager.fromFile("src/tests/data/compressed.cfg");
-        Document doc = new Document(docMan.getDocumentType("serializetest"), new DocumentId("id:ns:serializetest::test"));
-
-        doc.setFieldValue("stringfield",
-                          "compress me compress me compress me compress me compress me compress me compress me compress me compress me compress me compress me compress me compress me compress me compress me compress me compress me compress me compress me compress me compress me compress me compress me compress me ");
-
-        GrowableByteBuffer data = new GrowableByteBuffer();
-        doc.serialize(data);
-        int size_compressed = data.position();
-
-        assertEquals(size_compressed, size_uncompressed);
-    }
-
-=======
->>>>>>> e07d5254
     @Test
     public void testDocumentDataType() {
         //use documenttypemanagerconfigurer to read config
