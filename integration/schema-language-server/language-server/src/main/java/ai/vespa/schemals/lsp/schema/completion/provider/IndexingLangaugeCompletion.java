--- conflicted
+++ resolved
@@ -20,12 +20,8 @@
     private boolean matchCommon(EventCompletionContext context) {
         Position searchPos = context.startOfWord();
         if (searchPos == null)searchPos = context.position;
-<<<<<<< HEAD
-        SchemaNode last = CSTUtils.getLastCleanNode(context.document.getRootNode(), searchPos);
+        Node last = CSTUtils.getLastCleanNode(context.document.getRootNode(), searchPos);
         if (last == null) return false;
-=======
-        Node last = CSTUtils.getLastCleanNode(context.document.getRootNode(), searchPos);
->>>>>>> cfe898cc
 
         if (last.isASTInstance(INDEXING.class)) return true;
         if (last.isASTInstance(COLON.class) && last.getPreviousSibling() != null && last.getPreviousSibling().isASTInstance(INDEXING.class))return true;
