--- conflicted
+++ resolved
@@ -22,17 +22,11 @@
 		super(context);
 	}
 
-<<<<<<< HEAD
-	private Diagnostic createNotFoundError(SchemaNode node, TokenType type) {
-        return new Diagnostic(node.getRange(), "Cannot find symbol: " + node.getText() + " of type " + type, DiagnosticSeverity.Error, "");
-    }
-=======
     private static final HashMap<Class<? extends Node>, TokenType> identifierTypeMap = new HashMap<Class<? extends Node>, TokenType>() {{
         put(inheritsDocument.class, TokenType.DOCUMENT);
         put(fieldsElm.class, TokenType.FIELD);
         put(rootSchema.class, TokenType.SCHEMA);
     }};
->>>>>>> 81980ed4
 
     public ArrayList<Diagnostic> identify(SchemaNode node) {
         ArrayList<Diagnostic> ret = new ArrayList<Diagnostic>();
