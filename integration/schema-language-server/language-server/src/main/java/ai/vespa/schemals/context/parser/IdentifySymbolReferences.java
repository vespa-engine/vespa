package ai.vespa.schemals.context.parser;

import java.util.ArrayList;
import java.util.HashMap;

import org.eclipse.lsp4j.Diagnostic;

import ai.vespa.schemals.context.ParseContext;
import ai.vespa.schemals.index.Symbol.SymbolStatus;
import ai.vespa.schemals.index.Symbol.SymbolType;
import ai.vespa.schemals.parser.Node;
import ai.vespa.schemals.parser.ast.fieldsElm;
import ai.vespa.schemals.parser.ast.identifierStr;
<<<<<<< HEAD
import ai.vespa.schemals.parser.ast.inheritsDocument;
import ai.vespa.schemals.parser.ast.inheritsStruct;
=======
import ai.vespa.schemals.parser.ast.identifierWithDashStr;
import ai.vespa.schemals.parser.ast.inheritsDocument;
import ai.vespa.schemals.parser.ast.inheritsRankProfile;
>>>>>>> 1d5f5226
import ai.vespa.schemals.parser.ast.rootSchema;
import ai.vespa.schemals.tree.SchemaNode;

public class IdentifySymbolReferences extends Identifier {

    public IdentifySymbolReferences(ParseContext context) {
		super(context);
	}

    private static final HashMap<Class<? extends Node>, SymbolType> identifierTypeMap = new HashMap<Class<? extends Node>, SymbolType>() {{
        put(inheritsDocument.class, SymbolType.DOCUMENT);
        put(fieldsElm.class, SymbolType.FIELD);
        put(rootSchema.class, SymbolType.SCHEMA);
        put(inheritsStruct.class, SymbolType.STRUCT);
    }};

    private static final HashMap<Class<? extends Node>, TokenType> identifierWithDashTypeMap = new HashMap<Class<? extends Node>, TokenType>() {{
        put(inheritsRankProfile.class, TokenType.RANK_PROFILE);
    }};

    public ArrayList<Diagnostic> identify(SchemaNode node) {
        ArrayList<Diagnostic> ret = new ArrayList<Diagnostic>();

        if (node.hasSymbol()) return ret;

        boolean isIdentifier = node.isASTInstance(identifierStr.class);
<<<<<<< HEAD
=======
        boolean isIdentifierWithDash = node.isASTInstance(identifierWithDashStr.class);
>>>>>>> 1d5f5226

        if (!isIdentifier && !isIdentifierWithDash) return ret;

        SchemaNode parent = node.getParent();
        if (parent == null) return ret;

<<<<<<< HEAD
        SymbolType symbolType = identifierTypeMap.get(parent.getASTClass());
        if (symbolType == null) return ret;

        node.setSymbol(symbolType, context.fileURI());
        node.setSymbolStatus(SymbolStatus.UNRESOLVED);
=======
        HashMap<Class<? extends Node>, TokenType> searchMap = isIdentifier ? identifierTypeMap : identifierWithDashTypeMap;
        TokenType tokenType = searchMap.get(parent.getASTClass());
        if (tokenType == null) return ret;

        SymbolReferenceNode newNode = new SymbolReferenceNode(node, tokenType);
>>>>>>> 1d5f5226

        return ret;
    }
}<|MERGE_RESOLUTION|>--- conflicted
+++ resolved
@@ -11,14 +11,11 @@
 import ai.vespa.schemals.parser.Node;
 import ai.vespa.schemals.parser.ast.fieldsElm;
 import ai.vespa.schemals.parser.ast.identifierStr;
-<<<<<<< HEAD
 import ai.vespa.schemals.parser.ast.inheritsDocument;
 import ai.vespa.schemals.parser.ast.inheritsStruct;
-=======
 import ai.vespa.schemals.parser.ast.identifierWithDashStr;
 import ai.vespa.schemals.parser.ast.inheritsDocument;
 import ai.vespa.schemals.parser.ast.inheritsRankProfile;
->>>>>>> 1d5f5226
 import ai.vespa.schemals.parser.ast.rootSchema;
 import ai.vespa.schemals.tree.SchemaNode;
 
@@ -35,8 +32,8 @@
         put(inheritsStruct.class, SymbolType.STRUCT);
     }};
 
-    private static final HashMap<Class<? extends Node>, TokenType> identifierWithDashTypeMap = new HashMap<Class<? extends Node>, TokenType>() {{
-        put(inheritsRankProfile.class, TokenType.RANK_PROFILE);
+    private static final HashMap<Class<? extends Node>, SymbolType> identifierWithDashTypeMap = new HashMap<Class<? extends Node>, SymbolType>() {{
+        put(inheritsRankProfile.class, SymbolType.RANK_PROFILE);
     }};
 
     public ArrayList<Diagnostic> identify(SchemaNode node) {
@@ -45,29 +42,19 @@
         if (node.hasSymbol()) return ret;
 
         boolean isIdentifier = node.isASTInstance(identifierStr.class);
-<<<<<<< HEAD
-=======
         boolean isIdentifierWithDash = node.isASTInstance(identifierWithDashStr.class);
->>>>>>> 1d5f5226
 
         if (!isIdentifier && !isIdentifierWithDash) return ret;
 
         SchemaNode parent = node.getParent();
         if (parent == null) return ret;
 
-<<<<<<< HEAD
-        SymbolType symbolType = identifierTypeMap.get(parent.getASTClass());
+        HashMap<Class<? extends Node>, SymbolType> searchMap = isIdentifier ? identifierTypeMap : identifierWithDashTypeMap;
+        SymbolType symbolType = searchMap.get(parent.getASTClass());
         if (symbolType == null) return ret;
 
         node.setSymbol(symbolType, context.fileURI());
         node.setSymbolStatus(SymbolStatus.UNRESOLVED);
-=======
-        HashMap<Class<? extends Node>, TokenType> searchMap = isIdentifier ? identifierTypeMap : identifierWithDashTypeMap;
-        TokenType tokenType = searchMap.get(parent.getASTClass());
-        if (tokenType == null) return ret;
-
-        SymbolReferenceNode newNode = new SymbolReferenceNode(node, tokenType);
->>>>>>> 1d5f5226
 
         return ret;
     }
