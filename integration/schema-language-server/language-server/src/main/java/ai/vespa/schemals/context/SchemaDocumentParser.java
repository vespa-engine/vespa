package ai.vespa.schemals.context;

import java.io.PrintStream;
import java.util.ArrayList;
import java.util.List;
import java.util.Optional;

import org.eclipse.lsp4j.Diagnostic;
import org.eclipse.lsp4j.Position;
import org.eclipse.lsp4j.Range;


import ai.vespa.schemals.SchemaDiagnosticsHandler;
import ai.vespa.schemals.context.parser.Identifier;
import ai.vespa.schemals.context.parser.IdentifyDeprecatedToken;
import ai.vespa.schemals.context.parser.IdentifyDirtyNodes;
import ai.vespa.schemals.context.parser.IdentifySymbolDefinition;
import ai.vespa.schemals.context.parser.IdentifySymbolReferences;
import ai.vespa.schemals.context.parser.SwitchDeprecatedTokenTypes;
import ai.vespa.schemals.context.parser.IdentifyType;
import ai.vespa.schemals.parser.SchemaParser;
import ai.vespa.schemals.parser.ParseException;
import ai.vespa.schemals.parser.Node;
import ai.vespa.schemals.parser.Token;

import ai.vespa.schemals.parser.indexinglanguage.IndexingParser;
import ai.vespa.schemals.parser.rankingexpression.RankingExpressionParser;

import com.yahoo.schema.parser.ParsedSchema;
import com.yahoo.searchlib.rankingexpression.rule.ReferenceNode;
import com.yahoo.tensor.functions.Diag;
import com.yahoo.schema.parser.ParsedBlock;

import com.yahoo.vespa.indexinglanguage.expressions.Expression;

import ai.vespa.schemals.tree.CSTUtils;
import ai.vespa.schemals.tree.SchemaNode;
import ai.vespa.schemals.tree.indexinglanguage.ILUtils;
import ai.vespa.schemals.tree.rankingexpression.RankingExpressionUtils;

public class SchemaDocumentParser {

    public record ParseContext(String content, PrintStream logger, String fileURI, List<Identifier> identifiers) { }

    public record ParseResult(ArrayList<Diagnostic> diagnostics, Optional<SchemaNode> CST) {
        public static ParseResult parsingFailed(ArrayList<Diagnostic> diagnostics) {
            return new ParseResult(diagnostics, Optional.empty());
        }
    }

    private PrintStream logger;
    private SchemaDiagnosticsHandler diagnosticsHandler;
    private SchemaIndex schemaIndex;

    private List<Identifier> parseIdentifiers;

    private String fileURI = "";
    private String content = "";
    
    private SchemaNode CST;

    public SchemaDocumentLexer lexer = new SchemaDocumentLexer();

    public SchemaDocumentParser(PrintStream logger, SchemaDiagnosticsHandler diagnosticsHandler, SchemaIndex schemaIndex, String fileURI) {
        this(logger, diagnosticsHandler, schemaIndex, fileURI, null);
    }
    
    public SchemaDocumentParser(PrintStream logger, SchemaDiagnosticsHandler diagnosticsHandler, SchemaIndex schemaIndex, String fileURI, String content) {
        this.logger = logger;
        this.diagnosticsHandler = diagnosticsHandler;
        this.schemaIndex = schemaIndex;
        this.fileURI = fileURI;

        this.parseIdentifiers = constructIdentifiers(logger, fileURI, schemaIndex);
        if (content != null) {
            updateFileContent(content);
        };
    }

<<<<<<< HEAD
    public static List<Identifier> constructIdentifiers(PrintStream logger, String fileURI, SchemaIndex schemaIndex) {
        return new ArrayList<Identifier>() {{
            add(new IdentifySymbolDefinition(logger, fileURI, schemaIndex));
            add(new IdentifyType(logger));
            add(new IdentifySymbolReferences(logger, fileURI, schemaIndex));
            add(new IdentifyDeprecatedToken(logger));
            add(new IdentifyDirtyNodes(logger));
=======
        this.parseIdentifiers = new ArrayList<Identifier>() {{
            add(new IdentifyDeprecatedToken(logger));
            add(new SwitchDeprecatedTokenTypes(logger));
            add(new IdentifySymbolDefinition(logger, self, schemaIndex));
            add(new IdentifyType(logger));
            add(new IdentifySymbolReferences(logger, self, schemaIndex));
            add(new IdentifyDiryNodes(logger));
>>>>>>> 41d4b64a
        }};
    }

    public ParseContext getParseContext(String content) {
        return new ParseContext(content, this.logger, this.fileURI, this.parseIdentifiers);
    }

    public void updateFileContent(String content) {
        this.content = content;
        schemaIndex.clearDocument(fileURI);

        var parsingResult = parseContent(getParseContext(content));

        diagnosticsHandler.publishDiagnostics(fileURI, parsingResult.diagnostics());

        logger.println("Found " + parsingResult.diagnostics().size() + " errors during parsing");

        if (parsingResult.CST().isPresent()) {
            this.CST = parsingResult.CST().get();
            lexer.setCST(CST);
        }

        CSTUtils.printTree(logger, CST);
    }

    public String getFileURI() {
        return fileURI;
    }

    public String getFileName() {
        Integer splitPos = fileURI.lastIndexOf('/');
        return fileURI.substring(splitPos + 1);
    }

    public Position getPreviousStartOfWord(Position pos) {
        int offset = positionToOffset(pos);

        // Skip whitespace
        // But not newline because newline is a token
        while (offset >= 0 && Character.isWhitespace(content.charAt(offset)))offset--;

        for (int i = offset; i >= 0; i--) {
            if (Character.isWhitespace(content.charAt(i)))return offsetToPosition(i + 1);
        }

        return null;
    }

    public boolean isInsideComment(Position pos) {
        int offset = positionToOffset(pos);

        if (content.charAt(offset) == '\n')offset--;

        for (int i = offset; i >= 0; i--) {
            if (content.charAt(i) == '\n')break;
            if (content.charAt(i) == '#')return true;
        }
        return false;
    }

    public SchemaNode getRootNode() {
        return CST;
    }

    public SchemaNode getNodeAtOrBeforePosition(Position pos) {
        return getNodeAtPosition(CST, pos, false, true);
    }

    public SchemaNode getLeafNodeAtPosition(Position pos) {
        return getNodeAtPosition(CST, pos, true, false);
    }

    public SchemaNode getNodeAtPosition(Position pos) {
        return getNodeAtPosition(CST, pos, false, false);
    }


    private SchemaNode getNodeAtPosition(SchemaNode node, Position pos, boolean onlyLeaf, boolean findNearest) {
        if (node.isLeaf() && CSTUtils.positionInRange(node.getRange(), pos)) {
            return node;
        }

        if (!CSTUtils.positionInRange(node.getRange(), pos)) {
            if (findNearest && !onlyLeaf)return node;
            return null;
        }

        for (int i = 0; i < node.size(); i++) {
            SchemaNode child = node.get(i);

            if (CSTUtils.positionInRange(child.getRange(), pos)) {
                return getNodeAtPosition(child, pos, onlyLeaf, findNearest);
            }
        }

        if (onlyLeaf)return null;

        return node;
    }

    public static ParseResult parseContent(ParseContext context) {
        CharSequence sequence = context.content();

        SchemaParser parserStrict = new SchemaParser(context.logger(), context.fileURI(), sequence);
        parserStrict.setParserTolerant(false);

        ArrayList<Diagnostic> errors = new ArrayList<Diagnostic>();

        try {

            parserStrict.Root();
        } catch (ParseException e) {

            Node.TerminalNode node = e.getToken();

            Range range = CSTUtils.getNodeRange(node);
            String message = e.getMessage();

            
            Throwable cause = e.getCause();
            if (
                cause != null &&
                cause instanceof com.yahoo.schema.parser.ParseException
            ) {
                context.logger().println(e);
                context.logger().println(cause);
            }

            errors.add(new Diagnostic(range, message));


        } catch (IllegalArgumentException e) {
            // Complex error, invalidate the whole document

            errors.add(
                new Diagnostic(
                    new Range(
                        new Position(0, 0),
                        new Position((int)context.content().lines().count() - 1, 0)
                    ),
                    e.getMessage())
                );
            return ParseResult.parsingFailed(errors);
        }

        SchemaParser parserFaultTolerant = new SchemaParser(context.fileURI(), sequence);
        try {
            parserFaultTolerant.Root();
        } catch (ParseException e) {
            // Ignore
        } catch (IllegalArgumentException e) {
            // Ignore
        }

        Node node = parserFaultTolerant.rootNode();

        var tolerantResult = parseCST(node, context);
        errors.addAll(tolerantResult.diagnostics());

        // CSTUtils.printTree(logger, CST);

        return new ParseResult(errors, tolerantResult.CST());
    }

    private static ArrayList<Diagnostic> traverseCST(SchemaNode node, ParseContext context) {

        ArrayList<Diagnostic> ret = new ArrayList<>();
        
        for (Identifier identifier : context.identifiers()) {
            ret.addAll(identifier.identify(node));
        }

        if (node.isIndexingElm()) {
            Range nodeRange = node.getRange();
            var indexingNode = parseIndexingScript(context, node.getILScript(), nodeRange.getStart(), ret);

            if (indexingNode != null) {
                node.setIndexingNode(indexingNode);
            }
        }

        if (node.isFeatureListElm()) {
            Range nodeRange = node.getRange();
            String nodeString = node.get(0).get(0).toString();
            Position featureListStart = CSTUtils.addPositions(nodeRange.getStart(), new Position(0, nodeString.length()));
            var featureListNode = parseFeatureList(context, node.getFeatureListString(), featureListStart, ret);

            if (featureListNode != null) {
                node.setFeatureListNode(featureListNode);
            }
        }

        for (int i = 0; i < node.size(); i++) {
            ret.addAll(traverseCST(node.get(i), context));
        }

        return ret;
    }

    private static ParseResult parseCST(Node node, ParseContext context) {
        var CST = new SchemaNode(node);
        if (node == null) {
            return ParseResult.parsingFailed(new ArrayList<>());
        }
        var errors = traverseCST(CST, context);
        return new ParseResult(errors, Optional.of(CST));
    }

    private static ai.vespa.schemals.parser.indexinglanguage.Node parseIndexingScript(ParseContext context, String script, Position scriptStart, ArrayList<Diagnostic> diagnostics) {
        if (script == null) return null;

        CharSequence sequence = script;
        IndexingParser parser = new IndexingParser(context.logger(), context.fileURI(), sequence);
        parser.setParserTolerant(false);

        try {
            context.logger().println("Trying to parse indexing script: " + script);
            parser.root();
            // TODO: Verify expression
            return parser.rootNode();
        } catch(ai.vespa.schemals.parser.indexinglanguage.ParseException pe) {
            context.logger().println("Encountered parsing error in parsing feature list");
            Range range = ILUtils.getNodeRange(pe.getToken());
            range.setStart(CSTUtils.addPositions(scriptStart, range.getStart()));
            range.setEnd(CSTUtils.addPositions(scriptStart, range.getEnd()));

            diagnostics.add(new Diagnostic(range, pe.getMessage()));
        } catch(IllegalArgumentException ex) {
            context.logger().println("Encountered unknown error in parsing ILScript: " + ex.getMessage());
        }

        return null;
    }

    private static ai.vespa.schemals.parser.rankingexpression.Node parseFeatureList(ParseContext context, String featureListString, Position listStart, ArrayList<Diagnostic> diagnostics) {
        if (featureListString == null)return null;
        CharSequence sequence = featureListString;

        RankingExpressionParser parser = new RankingExpressionParser(context.logger(), context.fileURI(), sequence);
        parser.setParserTolerant(false);

        try {
            parser.featureList();
            return parser.rootNode();
        } catch(ai.vespa.schemals.parser.rankingexpression.ParseException pe) {
            Range range = RankingExpressionUtils.getNodeRange(pe.getToken());
            range.setStart(CSTUtils.addPositions(listStart, range.getStart()));
            range.setEnd(CSTUtils.addPositions(listStart, range.getEnd()));

            diagnostics.add(new Diagnostic(range, pe.getMessage()));
        } catch(IllegalArgumentException ex) {
            // TODO: diagnostics
        }

        return null;
    }


    /*
     * If necessary, the following methods can be sped up by
     * selecting an appropriate data structure.
     * */
    private int positionToOffset(Position pos) {
        List<String> lines = content.lines().toList();
        if (pos.getLine() >= lines.size())throw new IllegalArgumentException("Line " + pos.getLine() + " out of range for document " + fileURI);

        int lineCounter = 0;
        int offset = 0;
        for (String line : lines) {
            if (lineCounter == pos.getLine())break;
            offset += line.length() + 1; // +1 for line terminator
            lineCounter += 1;
        }

        if (pos.getCharacter() > lines.get(pos.getLine()).length())throw new IllegalArgumentException("Character " + pos.getCharacter() + " out of range for line " + pos.getLine());

        offset += pos.getCharacter();

        return offset;
    }

    private Position offsetToPosition(int offset) {
        List<String> lines = content.lines().toList();
        int lineCounter = 0;
        for (String line : lines) {
            int lengthIncludingTerminator = line.length() + 1;
            if (offset < lengthIncludingTerminator) {
                return new Position(lineCounter, offset);
            }
            offset -= lengthIncludingTerminator;
            lineCounter += 1;
        }
        return null;
    }
}<|MERGE_RESOLUTION|>--- conflicted
+++ resolved
@@ -72,12 +72,12 @@
         this.fileURI = fileURI;
 
         this.parseIdentifiers = constructIdentifiers(logger, fileURI, schemaIndex);
+
         if (content != null) {
             updateFileContent(content);
         };
     }
 
-<<<<<<< HEAD
     public static List<Identifier> constructIdentifiers(PrintStream logger, String fileURI, SchemaIndex schemaIndex) {
         return new ArrayList<Identifier>() {{
             add(new IdentifySymbolDefinition(logger, fileURI, schemaIndex));
@@ -85,15 +85,6 @@
             add(new IdentifySymbolReferences(logger, fileURI, schemaIndex));
             add(new IdentifyDeprecatedToken(logger));
             add(new IdentifyDirtyNodes(logger));
-=======
-        this.parseIdentifiers = new ArrayList<Identifier>() {{
-            add(new IdentifyDeprecatedToken(logger));
-            add(new SwitchDeprecatedTokenTypes(logger));
-            add(new IdentifySymbolDefinition(logger, self, schemaIndex));
-            add(new IdentifyType(logger));
-            add(new IdentifySymbolReferences(logger, self, schemaIndex));
-            add(new IdentifyDiryNodes(logger));
->>>>>>> 41d4b64a
         }};
     }
 
