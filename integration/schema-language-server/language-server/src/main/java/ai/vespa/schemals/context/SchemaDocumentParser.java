package ai.vespa.schemals.context;

import java.io.PrintStream;
import java.util.ArrayList;
import java.util.HashSet;
import java.util.List;
import java.util.Optional;
import java.util.Set;

import org.eclipse.lsp4j.Diagnostic;
import org.eclipse.lsp4j.DiagnosticSeverity;
import org.eclipse.lsp4j.Position;
import org.eclipse.lsp4j.Range;
import org.eclipse.lsp4j.VersionedTextDocumentIdentifier;

import ai.vespa.schemals.SchemaDiagnosticsHandler;
import ai.vespa.schemals.context.parser.Identifier;
import ai.vespa.schemals.index.SchemaIndex;
import ai.vespa.schemals.index.Symbol;
import ai.vespa.schemals.index.Symbol.SymbolStatus;
import ai.vespa.schemals.index.Symbol.SymbolType;
import ai.vespa.schemals.parser.SchemaParser;
import ai.vespa.schemals.parser.Token.TokenType;
import ai.vespa.schemals.parser.ast.dataType;
import ai.vespa.schemals.parser.ParseException;
import ai.vespa.schemals.parser.Node;

import ai.vespa.schemals.parser.indexinglanguage.IndexingParser;
import ai.vespa.schemals.parser.rankingexpression.RankingExpressionParser;
import ai.vespa.schemals.tree.CSTUtils;
import ai.vespa.schemals.tree.SchemaNode;
import ai.vespa.schemals.tree.indexinglanguage.ILUtils;
import ai.vespa.schemals.tree.rankingexpression.RankingExpressionUtils;

public class SchemaDocumentParser {
    public record ParseResult(ArrayList<Diagnostic> diagnostics, Optional<SchemaNode> CST) {
        public static ParseResult parsingFailed(ArrayList<Diagnostic> diagnostics) {
            return new ParseResult(diagnostics, Optional.empty());
        }
    }

    private PrintStream logger;
    private SchemaDiagnosticsHandler diagnosticsHandler;
    private SchemaIndex schemaIndex;

    private String fileURI = "";
    private Integer version;
    private boolean isOpen = false;
    private String content = "";
    private String schemaDocumentIdentifier = null;
    
    private SchemaNode CST;

    public SchemaDocumentLexer lexer = new SchemaDocumentLexer();

    public SchemaDocumentParser(PrintStream logger, SchemaDiagnosticsHandler diagnosticsHandler, SchemaIndex schemaIndex, String fileURI) {
        this.logger = logger;
        this.diagnosticsHandler = diagnosticsHandler;
        this.schemaIndex = schemaIndex;
        this.fileURI = fileURI;
    }
    
    public SchemaDocumentParser(PrintStream logger, SchemaDiagnosticsHandler diagnosticsHandler, SchemaIndex schemaIndex, String fileURI, String content) {
        this(logger, diagnosticsHandler, schemaIndex, fileURI);

        if (content != null) {
            updateFileContent(content);
        };
    }

    public SchemaDocumentParser(PrintStream logger, SchemaDiagnosticsHandler diagnosticsHandler, SchemaIndex schemaIndex, String fileURI, String content, Integer version) {
        this(logger, diagnosticsHandler, schemaIndex, fileURI, content);
        this.version = version;
        if (version != null) {
            isOpen = true;
        }
    }

    public ParseContext getParseContext(String content) {
        return new ParseContext(content, this.logger, this.fileURI, this.schemaIndex);
    }

    public void reparseContent() {
        if (this.content != null) {
            updateFileContent(this.content, this.version);
        }
    }

    public void updateFileContent(String content, Integer version) {
        this.version = version;
        updateFileContent(content);
    }

    public void updateFileContent(String content) {
        this.content = content;
        schemaIndex.clearDocument(fileURI);
        schemaIndex.registerSchema(fileURI, this);

        ParseContext context = getParseContext(content);
        var parsingResult = parseContent(context);

        Symbol schemaIdentifier = schemaIndex.findSchemaIdentifierSymbol(fileURI);

        if (schemaIdentifier != null) {
            schemaDocumentIdentifier = schemaIdentifier.getShortIdentifier();

            if (!getFileName().equals(schemaDocumentIdentifier + ".sd")) {
                // TODO: quickfix
                parsingResult.diagnostics().add(new Diagnostic(
                    schemaIdentifier.getNode().getRange(),
                    "Schema " + schemaDocumentIdentifier + " should be defined in a file with the name: " + schemaDocumentIdentifier + ".sd. File name is: " + getFileName(),
                    DiagnosticSeverity.Error,
                    ""
                ));
            }
        }

        diagnosticsHandler.publishDiagnostics(fileURI, parsingResult.diagnostics());

        if (parsingResult.CST().isPresent()) {
            this.CST = parsingResult.CST().get();
            lexer.setCST(CST);
        }

        logger.println("======== CST for file: " + fileURI + " ========");
        CSTUtils.printTree(logger, CST);

        schemaIndex.dumpIndex(logger);

    }

    public boolean getIsOpen() { return isOpen; }

    boolean setIsOpen(boolean value) {
        isOpen = value;
        return isOpen;
    }

    public String getSchemaIdentifier() {
        return schemaDocumentIdentifier;
    }

    public String getFileURI() {
        return fileURI;
    }

    public Integer getVersion() {
        return version;
    }

    public VersionedTextDocumentIdentifier getVersionedTextDocumentIdentifier() {
        return new VersionedTextDocumentIdentifier(fileURI, null);
    }

    public String getFilePath() {
        int splitPos = fileURI.lastIndexOf('/');
        return fileURI.substring(0, splitPos + 1);
    }

    public static String fileNameFromPath(String path) {
        int splitPos = path.lastIndexOf('/');
        return path.substring(splitPos + 1);
    }

    public String getFileName() {
        return fileNameFromPath(fileURI);
    }

    public Position getPreviousStartOfWord(Position pos) {
        int offset = positionToOffset(pos);

        // Skip whitespace
        // But not newline because newline is a token
        while (offset >= 0 && Character.isWhitespace(content.charAt(offset)))offset--;

        for (int i = offset; i >= 0; i--) {
            if (Character.isWhitespace(content.charAt(i)))return offsetToPosition(i + 1);
        }

        return null;
    }

    public boolean isInsideComment(Position pos) {
        int offset = positionToOffset(pos);

        if (content.charAt(offset) == '\n')offset--;

        for (int i = offset; i >= 0; i--) {
            if (content.charAt(i) == '\n')break;
            if (content.charAt(i) == '#')return true;
        }
        return false;
    }

    public SchemaNode getRootNode() {
        return CST;
    }

    public SchemaNode getNodeAtOrBeforePosition(Position pos) {
        return getNodeAtPosition(CST, pos, false, true);
    }

    public SchemaNode getLeafNodeAtPosition(Position pos) {
        return getNodeAtPosition(CST, pos, true, false);
    }

    public SchemaNode getNodeAtPosition(Position pos) {
        return getNodeAtPosition(CST, pos, false, false);
    }

    public SchemaNode getSymbolAtPosition(Position pos) {
        SchemaNode node = getNodeAtPosition(pos);

        while (node != null && !node.hasSymbol()) {
            node = node.getParent();
        }

        return node;
    }

    private SchemaNode getNodeAtPosition(SchemaNode node, Position pos, boolean onlyLeaf, boolean findNearest) {
        if (node.isLeaf() && CSTUtils.positionInRange(node.getRange(), pos)) {
            return node;
        }

        if (!CSTUtils.positionInRange(node.getRange(), pos)) {
            if (findNearest && !onlyLeaf)return node;
            return null;
        }

        for (SchemaNode child : node) {
            if (CSTUtils.positionInRange(child.getRange(), pos)) {
                return getNodeAtPosition(child, pos, onlyLeaf, findNearest);
            }
        }

        if (onlyLeaf)return null;

        return node;
    }

    public static ParseResult parseContent(ParseContext context) {
        CharSequence sequence = context.content();

        SchemaParser parserStrict = new SchemaParser(context.logger(), context.fileURI(), sequence);
        parserStrict.setParserTolerant(false);

        ArrayList<Diagnostic> diagnostics = new ArrayList<Diagnostic>();

        try {

            parserStrict.Root();
        } catch (ParseException e) {

            Node.TerminalNode node = e.getToken();

            Range range = CSTUtils.getNodeRange(node);
            String message = e.getMessage();

            diagnostics.add(new Diagnostic(range, message));


        } catch (IllegalArgumentException e) {
            // Complex error, invalidate the whole document

            diagnostics.add(
                new Diagnostic(
                    new Range(
                        new Position(0, 0),
                        new Position((int)context.content().lines().count() - 1, 0)
                    ),
                    e.getMessage())
                );
            return ParseResult.parsingFailed(diagnostics);
        }

        SchemaParser parserFaultTolerant = new SchemaParser(context.fileURI(), sequence);
        try {
            parserFaultTolerant.Root();
        } catch (ParseException e) {
            // Ignore
        } catch (IllegalArgumentException e) {
            // Ignore
        }

        Node node = parserFaultTolerant.rootNode();

        var tolerantResult = parseCST(node, context);

        diagnostics.addAll(resolveInheritances(context));

        for (SchemaNode typeNode : context.unresolvedTypeNodes()) {
            context.schemaIndex().resolveTypeNode(typeNode, context.fileURI());
        }
        context.clearUnresolvedTypeNodes();

        for (SchemaNode annotationReferenceNode : context.unresolvedAnnotationReferenceNodes()) {
            context.schemaIndex().resolveAnnotationReferenceNode(annotationReferenceNode, context.fileURI());
        }
        context.clearUnresolvedAnnotationReferenceNodes();

        if (tolerantResult.CST().isPresent()) {
            diagnostics.addAll(resolveSymbolReferences(context, tolerantResult.CST().get()));
        }

        diagnostics.addAll(tolerantResult.diagnostics());

        return new ParseResult(diagnostics, tolerantResult.CST());
    }

    /*
     * Assuming first parsing step is done, use the list of unresolved inheritance
     * declarations to register the inheritance at index.
     * @return List of diagnostic found during inheritance handling
     * */
    private static List<Diagnostic> resolveInheritances(ParseContext context) {
        List<Diagnostic> diagnostics = new ArrayList<>();
        Set<String> documentInheritanceURIs = new HashSet<>();

        for (SchemaNode schemaDocumentNameNode : context.unresolvedInheritanceNodes()) {
            String schemaDocumentName = schemaDocumentNameNode.getText();
            SchemaDocumentParser parent = context.schemaIndex().findSchemaDocumentWithName(schemaDocumentName);
            if (parent != null) {
                if (!context.schemaIndex().tryRegisterDocumentInheritance(context.fileURI(), parent.getFileURI())) {
                    // Inheritance cycle
                    // TODO: quickfix
                    diagnostics.add(new Diagnostic(
                        schemaDocumentNameNode.getRange(),
                        "Cannot inherit from " + schemaDocumentName + " because " + schemaDocumentName + " inherits from this document. This would cause an inheritance cycle and is not allowed.",
                        DiagnosticSeverity.Error,
                        ""
                    ));
                } else {
                    documentInheritanceURIs.add(parent.getFileURI());
                }

                schemaDocumentNameNode.setSymbolStatus(SymbolStatus.REFERENCE);
            }
        }

        if (context.inheritsSchemaNode() != null) {
            String inheritsSchemaName = context.inheritsSchemaNode().getText();
            SchemaDocumentParser parent = context.schemaIndex().findSchemaDocumentWithName(inheritsSchemaName);
            if (parent != null) {
                if (!documentInheritanceURIs.contains(parent.getFileURI())) {
                    // TODO: Quickfix
                    diagnostics.add(new Diagnostic(
                        context.inheritsSchemaNode().getRange(),
                        "The schema document must explicitly inherit from " + inheritsSchemaName + " because the containing schema does so.",
                        DiagnosticSeverity.Error,
                        ""
                    ));
                    context.schemaIndex().setSchemaInherits(context.fileURI(), parent.getFileURI());
                }
                context.inheritsSchemaNode().setSymbolStatus(SymbolStatus.REFERENCE);
            }
        }

        context.clearUnresolvedInheritanceNodes();

        return diagnostics;
    }

    private static List<Diagnostic> resolveSymbolReferences(ParseContext context, SchemaNode CST) {
        List<Diagnostic> diagnostics = new ArrayList<>();
        resolveSymbolReferencesImpl(CST, context, diagnostics);
        return diagnostics;
    }

    /*
     * Traverse the CST, yet again, to find symbol references and look them up in the index
     */
    private static void resolveSymbolReferencesImpl(SchemaNode node, ParseContext context, List<Diagnostic> diagnostics) {
<<<<<<< HEAD
        if (node.hasSymbol() && node.getSymbol().getStatus() == SymbolStatus.UNRESOLVED) {
            // dataType is handled separately
            SymbolType referencedType = node.getSymbol().getType();
            if (context.schemaIndex().findSymbol(context.fileURI(), referencedType, node.getText()) == null) {
=======
        if (node instanceof SymbolReferenceNode) {
            SymbolReferenceNode referenceNode = (SymbolReferenceNode)node;
            TokenType referencedType = referenceNode.getSymbolType();
            Symbol symbol = context.schemaIndex().findSymbol(context.fileURI(), referencedType, node.getText());

            if (symbol == null) {

>>>>>>> 1d5f5226
                diagnostics.add(new Diagnostic(
                    node.getRange(),
                    "Undefined symbol " + node.getText(),
                    DiagnosticSeverity.Error,
                    ""
                ));
<<<<<<< HEAD
            } else {
                node.setSymbolStatus(SymbolStatus.REFERENCE);
=======

            } else {

                context.schemaIndex().insertSymbolReference(symbol, context.fileURI(), referenceNode);

>>>>>>> 1d5f5226
            }
        }

        for (SchemaNode child : node) {
            resolveSymbolReferencesImpl(child, context, diagnostics);
        }
    }

    private static ArrayList<Diagnostic> traverseCST(SchemaNode node, ParseContext context) {

        ArrayList<Diagnostic> ret = new ArrayList<>();
        
        for (Identifier identifier : context.identifiers()) {
            ret.addAll(identifier.identify(node));
        }

        if (node.isIndexingElm()) {
            Range nodeRange = node.getRange();
            var indexingNode = parseIndexingScript(context, node.getILScript(), nodeRange.getStart(), ret);

            if (indexingNode != null) {
                node.setIndexingNode(indexingNode);
            }
        }

        if (node.isFeatureListElm()) {
            Range nodeRange = node.getRange();
            String nodeString = node.get(0).get(0).toString();
            Position featureListStart = CSTUtils.addPositions(nodeRange.getStart(), new Position(0, nodeString.length()));
            var featureListNode = parseFeatureList(context, node.getFeatureListString(), featureListStart, ret);

            if (featureListNode != null) {
                node.setFeatureListNode(featureListNode);
            }
        }

        for (int i = 0; i < node.size(); ++i) {
            ret.addAll(traverseCST(node.get(i), context));
        }

        return ret;
    }

    private static ParseResult parseCST(Node node, ParseContext context) {
        var CST = new SchemaNode(node);
        if (node == null) {
            return ParseResult.parsingFailed(new ArrayList<>());
        }
        var errors = traverseCST(CST, context);
        return new ParseResult(errors, Optional.of(CST));
    }

    private static ai.vespa.schemals.parser.indexinglanguage.Node parseIndexingScript(ParseContext context, String script, Position scriptStart, ArrayList<Diagnostic> diagnostics) {
        if (script == null) return null;

        CharSequence sequence = script;
        IndexingParser parser = new IndexingParser(context.logger(), context.fileURI(), sequence);
        parser.setParserTolerant(false);

        try {
            parser.root();
            // TODO: Verify expression
            return parser.rootNode();
        } catch(ai.vespa.schemals.parser.indexinglanguage.ParseException pe) {
            context.logger().println("Encountered parsing error in parsing feature list");
            Range range = ILUtils.getNodeRange(pe.getToken());
            range.setStart(CSTUtils.addPositions(scriptStart, range.getStart()));
            range.setEnd(CSTUtils.addPositions(scriptStart, range.getEnd()));

            diagnostics.add(new Diagnostic(range, pe.getMessage()));
        } catch(IllegalArgumentException ex) {
            context.logger().println("Encountered unknown error in parsing ILScript: " + ex.getMessage());
        }

        return null;
    }

    private static ai.vespa.schemals.parser.rankingexpression.Node parseFeatureList(ParseContext context, String featureListString, Position listStart, ArrayList<Diagnostic> diagnostics) {
        if (featureListString == null)return null;
        CharSequence sequence = featureListString;

        RankingExpressionParser parser = new RankingExpressionParser(context.logger(), context.fileURI(), sequence);
        parser.setParserTolerant(false);

        try {
            parser.featureList();
            return parser.rootNode();
        } catch(ai.vespa.schemals.parser.rankingexpression.ParseException pe) {
            Range range = RankingExpressionUtils.getNodeRange(pe.getToken());
            range.setStart(CSTUtils.addPositions(listStart, range.getStart()));
            range.setEnd(CSTUtils.addPositions(listStart, range.getEnd()));

            diagnostics.add(new Diagnostic(range, pe.getMessage()));
        } catch(IllegalArgumentException ex) {
            // TODO: diagnostics
        }

        return null;
    }


    /*
     * If necessary, the following methods can be sped up by
     * selecting an appropriate data structure.
     * */
    private int positionToOffset(Position pos) {
        List<String> lines = content.lines().toList();
        if (pos.getLine() >= lines.size())throw new IllegalArgumentException("Line " + pos.getLine() + " out of range for document " + fileURI);

        int lineCounter = 0;
        int offset = 0;
        for (String line : lines) {
            if (lineCounter == pos.getLine())break;
            offset += line.length() + 1; // +1 for line terminator
            lineCounter += 1;
        }

        if (pos.getCharacter() > lines.get(pos.getLine()).length())throw new IllegalArgumentException("Character " + pos.getCharacter() + " out of range for line " + pos.getLine());

        offset += pos.getCharacter();

        return offset;
    }

    private Position offsetToPosition(int offset) {
        List<String> lines = content.lines().toList();
        int lineCounter = 0;
        for (String line : lines) {
            int lengthIncludingTerminator = line.length() + 1;
            if (offset < lengthIncludingTerminator) {
                return new Position(lineCounter, offset);
            }
            offset -= lengthIncludingTerminator;
            lineCounter += 1;
        }
        return null;
    }

    public String toString() {
        String openString = getIsOpen() ? " [OPEN]" : "";
        return getFileURI() + openString;
    }
}<|MERGE_RESOLUTION|>--- conflicted
+++ resolved
@@ -371,36 +371,20 @@
      * Traverse the CST, yet again, to find symbol references and look them up in the index
      */
     private static void resolveSymbolReferencesImpl(SchemaNode node, ParseContext context, List<Diagnostic> diagnostics) {
-<<<<<<< HEAD
         if (node.hasSymbol() && node.getSymbol().getStatus() == SymbolStatus.UNRESOLVED) {
             // dataType is handled separately
             SymbolType referencedType = node.getSymbol().getType();
-            if (context.schemaIndex().findSymbol(context.fileURI(), referencedType, node.getText()) == null) {
-=======
-        if (node instanceof SymbolReferenceNode) {
-            SymbolReferenceNode referenceNode = (SymbolReferenceNode)node;
-            TokenType referencedType = referenceNode.getSymbolType();
-            Symbol symbol = context.schemaIndex().findSymbol(context.fileURI(), referencedType, node.getText());
-
-            if (symbol == null) {
-
->>>>>>> 1d5f5226
+            Symbol referencedSymbol = context.schemaIndex().findSymbol(context.fileURI(), referencedType, node.getText());
+            if (referencedSymbol == null) {
                 diagnostics.add(new Diagnostic(
                     node.getRange(),
                     "Undefined symbol " + node.getText(),
                     DiagnosticSeverity.Error,
                     ""
                 ));
-<<<<<<< HEAD
             } else {
                 node.setSymbolStatus(SymbolStatus.REFERENCE);
-=======
-
-            } else {
-
-                context.schemaIndex().insertSymbolReference(symbol, context.fileURI(), referenceNode);
-
->>>>>>> 1d5f5226
+                context.schemaIndex().insertSymbolReference(referencedSymbol, context.fileURI(), node);
             }
         }
 
