--- conflicted
+++ resolved
@@ -8,19 +8,9 @@
 import java.util.Map;
 
 import ai.vespa.schemals.context.SchemaDocumentParser;
-<<<<<<< HEAD
 import ai.vespa.schemals.index.Symbol.SymbolStatus;
 import ai.vespa.schemals.index.Symbol.SymbolType;
 import ai.vespa.schemals.tree.SchemaNode;
-=======
-
-import ai.vespa.schemals.parser.Token.TokenType;
-import ai.vespa.schemals.tree.AnnotationReferenceNode;
-import ai.vespa.schemals.tree.SymbolDefinitionNode;
-import ai.vespa.schemals.tree.SymbolNode;
-import ai.vespa.schemals.tree.SymbolReferenceNode;
-import ai.vespa.schemals.tree.TypeNode;
->>>>>>> 1d5f5226
 
 public class SchemaIndex {
 
@@ -70,12 +60,7 @@
         return createDBKey(symbol.getFileURI(), symbol.getType(), symbol.getShortIdentifier());
     }
 
-<<<<<<< HEAD
     private String createDBKey(String fileURI, SymbolType type, String identifier) {
-=======
-    private String createDBKey(String fileURI, TokenType type, String identifier) {
-        // Some logic in this file depends on that the key beginsWith the fileURI
->>>>>>> 1d5f5226
         return fileURI + ":" + type.name().toLowerCase() + ":" + identifier.toLowerCase(); // identifiers in SD are not sensitive to casing
     }
 
@@ -84,29 +69,16 @@
         documentInheritanceGraph.createNodeIfNotExists(fileURI);
     }
 
-    public void insertSymbol(String fileURI, SymbolDefinitionNode node) {
-        Symbol symbol = new Symbol(node, fileURI);
-        symbolDefinitionsDB.put(
-            createDBKey(symbol),
-            symbol
-        );
-    }
-
     /*
     * Searches for the given symbol ONLY in document pointed to by fileURI
     */
-<<<<<<< HEAD
     public Symbol findSymbolInFile(String fileURI, SymbolType type, String identifier) {
-        SchemaIndexItem results = database.get(createDBKey(fileURI, type, identifier));
-=======
-    public Symbol findSymbolInFile(String fileURI, TokenType type, String identifier) {
-        Symbol results = symbolDefinitionsDB.get(createDBKey(fileURI, type, identifier));
->>>>>>> 1d5f5226
-
-        if (results == null) {
+        Symbol result = symbolDefinitionsDB.get(createDBKey(fileURI, type, identifier));
+
+        if (result == null) {
             return null;
         }
-        return results;
+        return result;
     }
 
     /*
@@ -123,9 +95,6 @@
         return null;
     }
 
-<<<<<<< HEAD
-    public List<Symbol> findSymbolsWithTypeInDocument(String fileURI, SymbolType type) {
-=======
     /**
      * Finds symbol references in the schema index for the given symbol.
      *
@@ -142,8 +111,7 @@
         return results;
     }
 
-    public List<Symbol> findSymbolsWithTypeInDocument(String fileURI, TokenType type) {
->>>>>>> 1d5f5226
+    public List<Symbol> findSymbolsWithTypeInDocument(String fileURI, SymbolType type) {
         List<Symbol> result = new ArrayList<>();
         for (var entry : symbolDefinitionsDB.entrySet()) {
             Symbol item = entry.getValue();
@@ -278,11 +246,17 @@
         return this.symbolDefinitionsDB.size();
     }
 
-    public void insertSymbolReference(Symbol refersTo, String fileURI, SymbolReferenceNode node) {
+    public void insertSymbolDefinition(Symbol symbol) {
+        String dbKey = createDBKey(symbol);
+        symbolDefinitionsDB.put(dbKey, symbol);
+    }
+
+    public void insertSymbolReference(Symbol refersTo, String fileURI, SchemaNode node) {
+
         String dbKey = createDBKey(refersTo);
         ArrayList<Symbol> references = symbolReferencesDB.get(dbKey);
 
-        Symbol symbol = new Symbol(node, fileURI);
+        Symbol symbol = node.getSymbol();
 
         if (references != null) {
             references.add(symbol);
