--- conflicted
+++ resolved
@@ -77,24 +77,6 @@
     fclose(fp);
     rename(tmpPath.c_str(), path.c_str());
 
-<<<<<<< HEAD
-    if (getenv("VESPA_HOSTNAME") != NULL &&
-        getenv("VESPA_TENANT") != NULL &&
-        getenv("VESPA_APPLICATION") != NULL &&
-        getenv("VESPA_INSTANCE") != NULL) {
-
-        path = cfFilePath(config.splunkHome, "inputs.conf");
-        tmpPath = path + ".new";
-        fp = fopen(tmpPath.c_str(), "w");
-        if (fp != NULL) {
-            fprintf(fp, "[default]\n");
-            fprintf(fp, "host = %s\n", getenv("VESPA_HOSTNAME"));
-            fprintf(fp, "_meta = vespa_tenant::%s vespa_application::%s vespa_instance::%s\n", getenv("VESPA_TENANT"), getenv("VESPA_APPLICATION"), getenv("VESPA_INSTANCE"));
-            fclose(fp);
-            rename(tmpPath.c_str(), path.c_str());
-        }
-    }
-=======
     path = cfFilePath(config.splunkHome, "inputs.conf");
     tmpPath = path + ".new";
     fp = fopen(tmpPath.c_str(), "w");
@@ -106,7 +88,6 @@
     fclose(fp);
     rename(tmpPath.c_str(), path.c_str());
 
->>>>>>> e5f5a6b2
     if (config.clientName.size() == 0 ||
         config.deploymentServer.size() == 0)
     {
